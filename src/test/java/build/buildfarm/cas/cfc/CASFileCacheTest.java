// Copyright 2018 The Bazel Authors. All rights reserved.
//
// Licensed under the Apache License, Version 2.0 (the "License");
// you may not use this file except in compliance with the License.
// You may obtain a copy of the License at
//
//    http://www.apache.org/licenses/LICENSE-2.0
//
// Unless required by applicable law or agreed to in writing, software
// distributed under the License is distributed on an "AS IS" BASIS,
// WITHOUT WARRANTIES OR CONDITIONS OF ANY KIND, either express or implied.
// See the License for the specific language governing permissions and
// limitations under the License.

package build.buildfarm.cas.cfc;

import static build.buildfarm.common.io.Utils.getInterruptiblyOrIOException;
import static com.google.common.base.Preconditions.checkArgument;
import static com.google.common.truth.Truth.assertThat;
import static com.google.common.util.concurrent.MoreExecutors.directExecutor;
import static com.google.common.util.concurrent.MoreExecutors.shutdownAndAwaitTermination;
import static java.lang.Thread.State.TERMINATED;
import static java.lang.Thread.State.WAITING;
import static java.util.concurrent.Executors.newSingleThreadExecutor;
import static java.util.concurrent.TimeUnit.MICROSECONDS;
import static java.util.concurrent.TimeUnit.MILLISECONDS;
import static java.util.concurrent.TimeUnit.SECONDS;
import static org.junit.Assert.fail;
import static org.mockito.Mockito.any;
import static org.mockito.Mockito.doAnswer;
import static org.mockito.Mockito.eq;
import static org.mockito.Mockito.mock;
import static org.mockito.Mockito.times;
import static org.mockito.Mockito.verify;
import static org.mockito.Mockito.verifyNoInteractions;
import static org.mockito.Mockito.when;

import build.bazel.remote.execution.v2.Compressor;
import build.bazel.remote.execution.v2.Digest;
import build.bazel.remote.execution.v2.Directory;
import build.bazel.remote.execution.v2.DirectoryNode;
import build.bazel.remote.execution.v2.FileNode;
import build.bazel.remote.execution.v2.RequestMetadata;
import build.buildfarm.cas.ContentAddressableStorage;
import build.buildfarm.cas.ContentAddressableStorage.Blob;
import build.buildfarm.cas.DigestMismatchException;
import build.buildfarm.cas.cfc.CASFileCache.CancellableOutputStream;
import build.buildfarm.cas.cfc.CASFileCache.Entry;
import build.buildfarm.cas.cfc.CASFileCache.StartupCacheResults;
import build.buildfarm.common.DigestUtil;
import build.buildfarm.common.DigestUtil.HashFunction;
import build.buildfarm.common.InputStreamFactory;
import build.buildfarm.common.Write;
import build.buildfarm.common.Write.NullWrite;
import build.buildfarm.common.io.Directories;
import build.buildfarm.common.io.EvenMoreFiles;
import build.buildfarm.common.io.FeedbackOutputStream;
import com.google.common.collect.ImmutableList;
import com.google.common.collect.ImmutableMap;
import com.google.common.collect.Iterables;
import com.google.common.collect.Maps;
import com.google.common.jimfs.Configuration;
import com.google.common.jimfs.Jimfs;
import com.google.common.util.concurrent.FutureCallback;
import com.google.common.util.concurrent.Futures;
import com.google.common.util.concurrent.ListenableFuture;
import com.google.common.util.concurrent.SettableFuture;
import com.google.protobuf.ByteString;
import io.grpc.Deadline;
import io.grpc.Status;
import java.io.IOException;
import java.io.InputStream;
import java.io.OutputStream;
import java.nio.channels.ClosedChannelException;
import java.nio.charset.StandardCharsets;
import java.nio.file.FileStore;
import java.nio.file.Files;
import java.nio.file.NoSuchFileException;
import java.nio.file.Path;
import java.util.Arrays;
import java.util.Map;
import java.util.UUID;
import java.util.concurrent.ConcurrentMap;
import java.util.concurrent.CyclicBarrier;
import java.util.concurrent.ExecutionException;
import java.util.concurrent.ExecutorService;
import java.util.concurrent.Future;
import java.util.concurrent.TimeUnit;
import java.util.concurrent.atomic.AtomicBoolean;
import java.util.concurrent.atomic.AtomicInteger;
import java.util.concurrent.atomic.AtomicReference;
import java.util.function.Consumer;
import org.junit.After;
import org.junit.Before;
import org.junit.Test;
import org.junit.runner.RunWith;
import org.junit.runners.JUnit4;
import org.mockito.Mock;
import org.mockito.MockitoAnnotations;
import org.mockito.stubbing.Answer;

class CASFileCacheTest {
  private final DigestUtil DIGEST_UTIL = new DigestUtil(HashFunction.SHA256);

  private CASFileCache fileCache;
  private final Path root;
  private final boolean storeFileDirsIndexInMemory;
  private Map<Digest, ByteString> blobs;
  private ExecutorService putService;

  @Mock private Consumer<Digest> onPut;

  @Mock private Consumer<Iterable<Digest>> onExpire;

  @Mock private ContentAddressableStorage delegate;

  private ExecutorService expireService;

  private ConcurrentMap<String, Entry> storage;

  protected CASFileCacheTest(Path fileSystemRoot, boolean storeFileDirsIndexInMemory) {
    this.root = fileSystemRoot.resolve("cache");
    this.storeFileDirsIndexInMemory = storeFileDirsIndexInMemory;
  }

  @Before
  public void setUp() throws IOException, InterruptedException {
    MockitoAnnotations.initMocks(this);
    when(delegate.getWrite(
            any(Compressor.Value.class),
            any(Digest.class),
            any(UUID.class),
            any(RequestMetadata.class)))
        .thenReturn(new NullWrite());
    when(delegate.newInput(any(Compressor.Value.class), any(Digest.class), any(Long.class)))
        .thenThrow(new NoSuchFileException("null sink delegate"));
    doAnswer(
            (Answer<Iterable<Digest>>)
                invocation -> {
                  return (Iterable<Digest>) invocation.getArguments()[0];
                })
        .when(delegate)
        .findMissingBlobs(any(Iterable.class));
    blobs = Maps.newHashMap();
    putService = newSingleThreadExecutor();
    storage = Maps.newConcurrentMap();
    expireService = newSingleThreadExecutor();
    fileCache =
        new CASFileCache(
            root,
            /* maxSizeInBytes=*/ 1024,
            /* maxEntrySizeInBytes=*/ 1024,
            /* hexBucketLevels=*/ 1,
            storeFileDirsIndexInMemory,
            /* execRootFallback=*/ false,
            DIGEST_UTIL,
            expireService,
            /* accessRecorder=*/ directExecutor(),
            storage,
            /* directoriesIndexDbName=*/ ":memory:",
            onPut,
            onExpire,
            delegate,
            /* delegateSkipLoad=*/ false) {
          @Override
          protected InputStream newExternalInput(
              Compressor.Value compressor, Digest digest, long offset) throws IOException {
            ByteString content = blobs.get(digest);
            if (content == null) {
              return fileCache.newTransparentInput(compressor, digest, offset);
            }
            checkArgument(compressor == Compressor.Value.IDENTITY);
            return content.substring((int) offset).newInput();
          }
        };
    // do this so that we can remove the cache root dir
    fileCache.initializeRootDirectory();
  }

  @After
  public void tearDown() throws IOException, InterruptedException {
    FileStore fileStore = Files.getFileStore(root);
    // bazel appears to have a problem with us creating directories under
    // windows that are marked as no-delete. clean up after ourselves with
    // our utils
    Directories.remove(root, fileStore);
    if (!shutdownAndAwaitTermination(putService, 1, SECONDS)) {
      throw new RuntimeException("could not shut down put service");
    }
    if (!shutdownAndAwaitTermination(expireService, 1, SECONDS)) {
      throw new RuntimeException("could not shut down expire service");
    }
  }

  @Test
  public void putCreatesFile() throws IOException, InterruptedException {
    ByteString blob = ByteString.copyFromUtf8("Hello, World");
    Digest blobDigest = DIGEST_UTIL.compute(blob);
    blobs.put(blobDigest, blob);
    Path path = fileCache.put(blobDigest, false);
    assertThat(Files.exists(path)).isTrue();
  }

  @Test(expected = IllegalStateException.class)
  public void putEmptyFileThrowsIllegalStateException() throws IOException, InterruptedException {
    InputStreamFactory mockInputStreamFactory = mock(InputStreamFactory.class);
    ByteString blob = ByteString.copyFromUtf8("");
    Digest blobDigest = DIGEST_UTIL.compute(blob);
    // supply an empty input stream if called for test clarity
    when(mockInputStreamFactory.newInput(Compressor.Value.IDENTITY, blobDigest, /* offset=*/ 0))
        .thenReturn(ByteString.EMPTY.newInput());
    try {
      fileCache.put(blobDigest, false);
    } finally {
      verifyNoInteractions(mockInputStreamFactory);
    }
  }

  @Test
  public void putCreatesExecutable() throws IOException, InterruptedException {
    ByteString blob = ByteString.copyFromUtf8("executable");
    Digest blobDigest = DIGEST_UTIL.compute(blob);
    blobs.put(blobDigest, blob);
    Path path = fileCache.put(blobDigest, true);
    assertThat(Files.isExecutable(path)).isTrue();
  }

  @Test
  public void putDirectoryCreatesTree() throws IOException, InterruptedException {
    ByteString file = ByteString.copyFromUtf8("Peanut Butter");
    Digest fileDigest = DIGEST_UTIL.compute(file);
    blobs.put(fileDigest, file);
    Directory subDirectory = Directory.getDefaultInstance();
    Digest subdirDigest = DIGEST_UTIL.compute(subDirectory);
    Directory directory =
        Directory.newBuilder()
            .addFiles(FileNode.newBuilder().setName("file").setDigest(fileDigest).build())
            .addDirectories(
                DirectoryNode.newBuilder().setName("subdir").setDigest(subdirDigest).build())
            .build();
    Digest dirDigest = DIGEST_UTIL.compute(directory);
    Map<Digest, Directory> directoriesIndex =
        ImmutableMap.of(
            dirDigest, directory,
            subdirDigest, subDirectory);
    Path dirPath =
        getInterruptiblyOrIOException(
                fileCache.putDirectory(dirDigest, directoriesIndex, putService))
            .getPath();
    assertThat(Files.isDirectory(dirPath)).isTrue();
    assertThat(Files.exists(dirPath.resolve("file"))).isTrue();
    assertThat(Files.isDirectory(dirPath.resolve("subdir"))).isTrue();
  }

  @Test
  public void putDirectoryIOExceptionRollsBack() throws IOException, InterruptedException {
    ByteString file = ByteString.copyFromUtf8("Peanut Butter");
    Digest fileDigest = DIGEST_UTIL.compute(file);
    // omitting blobs.put to incur IOException
    Directory subDirectory = Directory.getDefaultInstance();
    Digest subdirDigest = DIGEST_UTIL.compute(subDirectory);
    Directory directory =
        Directory.newBuilder()
            .addFiles(FileNode.newBuilder().setName("file").setDigest(fileDigest).build())
            .addDirectories(
                DirectoryNode.newBuilder().setName("subdir").setDigest(subdirDigest).build())
            .build();
    Digest dirDigest = DIGEST_UTIL.compute(directory);
    Map<Digest, Directory> directoriesIndex =
        ImmutableMap.of(
            dirDigest, directory,
            subdirDigest, subDirectory);
    boolean exceptionHandled = false;
    try {
      getInterruptiblyOrIOException(
          fileCache.putDirectory(dirDigest, directoriesIndex, putService));
    } catch (PutDirectoryException e) {
      exceptionHandled = true;
    }
    assertThat(exceptionHandled).isTrue();
    assertThat(Files.exists(fileCache.getDirectoryPath(dirDigest))).isFalse();
  }

  @Test
  public void expireUnreferencedEntryRemovesBlobFile() throws IOException, InterruptedException {
    byte[] bigData = new byte[1000];
    ByteString bigBlob = ByteString.copyFrom(bigData);
    Digest bigDigest = DIGEST_UTIL.compute(bigBlob);
    blobs.put(bigDigest, bigBlob);
    Path bigPath = fileCache.put(bigDigest, false);

    decrementReference(bigPath);

    byte[] strawData = new byte[30]; // take us beyond our 1024 limit
    ByteString strawBlob = ByteString.copyFrom(strawData);
    Digest strawDigest = DIGEST_UTIL.compute(strawBlob);
    blobs.put(strawDigest, strawBlob);
    Path strawPath = fileCache.put(strawDigest, false);

    assertThat(Files.exists(bigPath)).isFalse();
    assertThat(Files.exists(strawPath)).isTrue();
  }

  @Test
  public void startEmptyCas() throws IOException, InterruptedException {
    // start the file cache with no files.
    // the cache should start without any initial files in the cache.
    StartupCacheResults results = fileCache.start(false);

    // check the startuo results to ensure no files were processed
    assertThat(results.load.loadSkipped).isFalse();
    assertThat(results.load.scan.computeDirs.size()).isEqualTo(0);
    assertThat(results.load.scan.deleteFiles.size()).isEqualTo(0);
    assertThat(results.load.scan.fileKeys.size()).isEqualTo(0);
    assertThat(results.load.invalidDirectories.size()).isEqualTo(0);
  }

  @Test
  public void startCasAssumeDirectory() throws IOException, InterruptedException {
    // create a "_dir" file on the root
    Path path = root.resolve("foobar_dir");
    ByteString blob = ByteString.copyFromUtf8("content");
    Files.write(path, blob.toByteArray());

    // start the CAS with a file whose name indicates its a directory
    // the cache should start and consider it a compute directory
    StartupCacheResults results = fileCache.start(false);

    // check the startup results to ensure no files were processed
    assertThat(results.load.loadSkipped).isFalse();
    assertThat(results.load.scan.computeDirs.size()).isEqualTo(0);
    assertThat(results.load.scan.deleteFiles.size()).isEqualTo(1);
    assertThat(results.load.scan.fileKeys.size()).isEqualTo(0);
    assertThat(results.load.invalidDirectories.size()).isEqualTo(0);
  }

  @Test
  public void startLoadsExistingBlob() throws IOException, InterruptedException {
    FileStore fileStore = Files.getFileStore(root);
    ByteString blob = ByteString.copyFromUtf8("blob");
    Digest blobDigest = DIGEST_UTIL.compute(blob);
    Path path = fileCache.getPath(fileCache.getKey(blobDigest, false));
    Path execPath = fileCache.getPath(fileCache.getKey(blobDigest, true));
    Files.write(path, blob.toByteArray());
    EvenMoreFiles.setReadOnlyPerms(path, false, fileStore);
    Files.write(execPath, blob.toByteArray());
    EvenMoreFiles.setReadOnlyPerms(execPath, true, fileStore);

    StartupCacheResults results = fileCache.start(false);

    // check the startup results to ensure our two files were processed
    assertThat(results.load.loadSkipped).isFalse();
    assertThat(results.load.scan.computeDirs.size()).isEqualTo(0);
    assertThat(results.load.scan.deleteFiles.size()).isEqualTo(0);
    assertThat(results.load.scan.fileKeys.size()).isEqualTo(2);
    assertThat(results.load.invalidDirectories.size()).isEqualTo(0);

    // explicitly not providing blob via blobs, this would throw if fetched from factory
    //
    // FIXME https://github.com/google/truth/issues/285 assertThat(Path) is ambiguous
    assertThat(fileCache.put(blobDigest, false).equals(path)).isTrue();
    assertThat(fileCache.put(blobDigest, true).equals(execPath)).isTrue();
  }

  @Test
  public void startSkipsLoadingExistingBlob() throws IOException, InterruptedException {
    FileStore fileStore = Files.getFileStore(root);
    ByteString blob = ByteString.copyFromUtf8("blob");
    Digest blobDigest = DIGEST_UTIL.compute(blob);
    Path path = fileCache.getPath(fileCache.getKey(blobDigest, false));
    Path execPath = fileCache.getPath(fileCache.getKey(blobDigest, true));
    Files.write(path, blob.toByteArray());
    EvenMoreFiles.setReadOnlyPerms(path, false, fileStore);
    Files.write(execPath, blob.toByteArray());
    EvenMoreFiles.setReadOnlyPerms(execPath, true, fileStore);

    StartupCacheResults results = fileCache.start(/* skipLoad=*/ true);

    // check the startup results to ensure our two files were processed
    assertThat(results.load.loadSkipped).isTrue();
    assertThat(results.load.scan.computeDirs.size()).isEqualTo(0);
    assertThat(results.load.scan.deleteFiles.size()).isEqualTo(0);
    assertThat(results.load.scan.fileKeys.size()).isEqualTo(0);
    assertThat(results.load.invalidDirectories.size()).isEqualTo(0);
  }

  @Test
  public void startRemovesInvalidEntries() throws IOException, InterruptedException {
    Path tooFewComponents = root.resolve("00").resolve("toofewcomponents");
    Path tooManyComponents = root.resolve("00").resolve("too_many_components_here");
    Path invalidDigest = root.resolve("00").resolve("digest");
    ByteString validBlob = ByteString.copyFromUtf8("valid");
    Digest validDigest = DIGEST_UTIL.compute(ByteString.copyFromUtf8("valid"));
    Path invalidExec = fileCache.getPath(CASFileCache.getFileName(validDigest, false) + "_regular");

    Files.write(tooFewComponents, ImmutableList.of("Too Few Components"), StandardCharsets.UTF_8);
    Files.write(tooManyComponents, ImmutableList.of("Too Many Components"), StandardCharsets.UTF_8);
    Files.write(invalidDigest, ImmutableList.of("Digest is not valid"), StandardCharsets.UTF_8);
    Files.write(
        invalidExec, validBlob.toByteArray()); // content would match but for invalid exec field

    fileCache.start(/* skipLoad=*/ false);

    assertThat(!Files.exists(tooFewComponents)).isTrue();
    assertThat(!Files.exists(tooManyComponents)).isTrue();
    assertThat(!Files.exists(invalidDigest)).isTrue();
    assertThat(!Files.exists(invalidExec)).isTrue();
  }

  @Test
  public void newInputRemovesNonExistentEntry() throws IOException, InterruptedException {
    Digest nonexistentDigest = DIGEST_UTIL.compute(ByteString.copyFromUtf8("file does not exist"));
    String nonexistentKey = fileCache.getKey(nonexistentDigest, false);
    Entry entry = new Entry(nonexistentKey, 1, Deadline.after(10, SECONDS));
    entry.before = entry;
    entry.after = entry;
    storage.put(nonexistentKey, entry);
    NoSuchFileException noSuchFileException = null;
    try (InputStream in = fileCache.newInput(Compressor.Value.IDENTITY, nonexistentDigest, 0)) {
      fail("should not get here");
    } catch (NoSuchFileException e) {
      noSuchFileException = e;
    }

    assertThat(noSuchFileException).isNotNull();
    assertThat(storage.containsKey(nonexistentKey)).isFalse();
  }

  @Test
  public void expireEntryWaitsForUnreferencedEntry()
      throws ExecutionException, IOException, InterruptedException {
    byte[] bigData = new byte[1023];
    Arrays.fill(bigData, (byte) 1);
    ByteString bigContent = ByteString.copyFrom(bigData);
    Digest bigDigest = DIGEST_UTIL.compute(bigContent);
    blobs.put(bigDigest, bigContent);
    Path bigPath = fileCache.put(bigDigest, /* isExecutable=*/ false);

    AtomicBoolean started = new AtomicBoolean(false);
    ExecutorService service = newSingleThreadExecutor();
    Future<Void> putFuture =
        service.submit(
            () -> {
              started.set(true);
              ByteString content = ByteString.copyFromUtf8("CAS Would Exceed Max Size");
              Digest digest = DIGEST_UTIL.compute(content);
              blobs.put(digest, content);
              fileCache.put(digest, /* isExecutable=*/ false);
              return null;
            });
    while (!started.get()) {
      MICROSECONDS.sleep(1);
    }
    // minimal test to ensure that we're blocked
    assertThat(putFuture.isDone()).isFalse();
    decrementReference(bigPath);
    try {
      putFuture.get();
    } finally {
      if (!shutdownAndAwaitTermination(service, 1, SECONDS)) {
        throw new RuntimeException("could not shut down service");
      }
    }
  }

  @Test
  public void containsRecordsAccess() throws IOException, InterruptedException {
    ByteString contentOne = ByteString.copyFromUtf8("one");
    Digest digestOne = DIGEST_UTIL.compute(contentOne);
    blobs.put(digestOne, contentOne);
    ByteString contentTwo = ByteString.copyFromUtf8("two");
    Digest digestTwo = DIGEST_UTIL.compute(contentTwo);
    blobs.put(digestTwo, contentTwo);
    ByteString contentThree = ByteString.copyFromUtf8("three");
    Digest digestThree = DIGEST_UTIL.compute(contentThree);
    blobs.put(digestThree, contentThree);

    String pathOne = fileCache.put(digestOne, /* isExecutable=*/ false).getFileName().toString();
    String pathTwo = fileCache.put(digestTwo, /* isExecutable=*/ false).getFileName().toString();
    String pathThree =
        fileCache.put(digestThree, /* isExecutable=*/ false).getFileName().toString();
    fileCache.decrementReferences(
        ImmutableList.of(pathOne, pathTwo, pathThree), ImmutableList.of());
    /* three -> two -> one */
    assertThat(storage.get(pathOne).after).isEqualTo(storage.get(pathTwo));
    assertThat(storage.get(pathTwo).after).isEqualTo(storage.get(pathThree));

    /* one -> three -> two */
    assertThat(fileCache.findMissingBlobs(ImmutableList.of(digestOne))).isEmpty();
    assertThat(storage.get(pathTwo).after).isEqualTo(storage.get(pathThree));
    assertThat(storage.get(pathThree).after).isEqualTo(storage.get(pathOne));
  }

  @Test
  public void mismatchedSizeIsNotContained() throws InterruptedException {
    ByteString content = ByteString.copyFromUtf8("mismatched");
    Blob blob = new Blob(content, DIGEST_UTIL);
    Digest digest = blob.getDigest();
    fileCache.put(blob);

    Digest mismatchedDigest = digest.toBuilder().setSizeBytes(digest.getSizeBytes() + 1).build();
    assertThat(fileCache.contains(digest, /* result=*/ null)).isTrue();
    assertThat(fileCache.contains(mismatchedDigest, /* result=*/ null)).isFalse();
  }

  @Test
  public void negativeSizeIsContainedAndPopulatesResult() throws InterruptedException {
    ByteString content = ByteString.copyFromUtf8("lookup");
    Blob blob = new Blob(content, DIGEST_UTIL);
    Digest digest = blob.getDigest();
    fileCache.put(blob);

    Digest.Builder result = Digest.newBuilder();
    Digest lookupDigest = digest.toBuilder().setSizeBytes(-1).build();
    assertThat(fileCache.contains(lookupDigest, result)).isTrue();
    assertThat(result.build()).isEqualTo(digest);
  }

  Write getWrite(Digest digest) throws IOException {
    return fileCache.getWrite(
        Compressor.Value.IDENTITY, digest, UUID.randomUUID(), RequestMetadata.getDefaultInstance());
  }

  @Test
  public void writeAddsEntry() throws IOException {
    ByteString content = ByteString.copyFromUtf8("Hello, World");
    Digest digest = DIGEST_UTIL.compute(content);

    AtomicBoolean notified = new AtomicBoolean(false);
    Write write = getWrite(digest);
    write.getFuture().addListener(() -> notified.set(true), directExecutor());
    try (OutputStream out = write.getOutput(1, SECONDS, () -> {})) {
      content.writeTo(out);
    }
    assertThat(notified.get()).isTrue();
    String key = fileCache.getKey(digest, false);
    assertThat(storage.get(key)).isNotNull();
    try (InputStream in = Files.newInputStream(fileCache.getPath(key))) {
      assertThat(ByteString.readFrom(in)).isEqualTo(content);
    }
  }

  @Test
  public void asyncWriteCompletionDischargesWriteSize() throws IOException {
    ByteString content = ByteString.copyFromUtf8("Hello, World");
    Digest digest = DIGEST_UTIL.compute(content);

    Write completingWrite = getWrite(digest);
    Write incompleteWrite = getWrite(digest);
    AtomicBoolean notified = new AtomicBoolean(false);
    // both should be size committed
    incompleteWrite.getFuture().addListener(() -> notified.set(true), directExecutor());
    OutputStream incompleteOut = incompleteWrite.getOutput(1, SECONDS, () -> {});
    try (OutputStream out = completingWrite.getOutput(1, SECONDS, () -> {})) {
      assertThat(fileCache.size()).isEqualTo(digest.getSizeBytes() * 2);
      content.writeTo(out);
    }
    assertThat(notified.get()).isTrue();
    assertThat(fileCache.size()).isEqualTo(digest.getSizeBytes());
    assertThat(incompleteWrite.getCommittedSize()).isEqualTo(digest.getSizeBytes());
    assertThat(incompleteWrite.isComplete()).isTrue();
    incompleteOut.close(); // redundant
  }

  @Test
  public void cancelDischargesWriteSize() throws IOException {
    ByteString content = ByteString.copyFromUtf8("Hello, World");
    Digest digest = DIGEST_UTIL.compute(content);

    Write cancellingWrite = getWrite(digest);
    OutputStream out = cancellingWrite.getOutput(1, SECONDS, () -> {});
    assertThat(out).isInstanceOf(CancellableOutputStream.class);
    CancellableOutputStream cancelOut = (CancellableOutputStream) out;
    assertThat(fileCache.size()).isEqualTo(digest.getSizeBytes());
    cancelOut.cancel();
    assertThat(fileCache.size()).isEqualTo(0);
    assertThat(cancellingWrite.getCommittedSize()).isEqualTo(0);
    assertThat(cancellingWrite.isComplete()).isFalse();
  }

  @Test
  public void cancelNegatesProgressAndCanRestart() throws IOException {
    ByteString content = ByteString.copyFromUtf8("Hello, World");
    Digest digest = DIGEST_UTIL.compute(content);

    Write cancellingWrite = getWrite(digest);
    AtomicBoolean notified = new AtomicBoolean(false);
    cancellingWrite.getFuture().addListener(() -> notified.set(true), directExecutor());
    OutputStream out = cancellingWrite.getOutput(1, SECONDS, () -> {});
    assertThat(out).isInstanceOf(CancellableOutputStream.class);
    CancellableOutputStream cancelOut = (CancellableOutputStream) out;
    assertThat(fileCache.size()).isEqualTo(digest.getSizeBytes());
    content.substring(0, 6).writeTo(out);
    assertThat(cancellingWrite.getCommittedSize()).isEqualTo(6);
    assertThat(cancellingWrite.isComplete()).isFalse();
    cancelOut.cancel();
    assertThat(cancellingWrite.getCommittedSize()).isEqualTo(0);
    assertThat(cancellingWrite.isComplete()).isFalse();
    try (OutputStream restartedOut = cancellingWrite.getOutput(1, SECONDS, () -> {})) {
      content.writeTo(restartedOut);
    }
    assertThat(notified.get()).isTrue();
    assertThat(fileCache.size()).isEqualTo(digest.getSizeBytes());
    assertThat(cancellingWrite.getCommittedSize()).isEqualTo(digest.getSizeBytes());
    assertThat(cancellingWrite.isComplete()).isTrue();
  }

  @Test
  public void incompleteWriteFileIsResumed() throws IOException {
    ByteString content = ByteString.copyFromUtf8("Hello, World");
    Digest digest = DIGEST_UTIL.compute(content);

    UUID writeId = UUID.randomUUID();
    String key = fileCache.getKey(digest, false);
    Path writePath = fileCache.getPath(key).resolveSibling(key + "." + writeId);
    try (OutputStream out = Files.newOutputStream(writePath)) {
      content.substring(0, 6).writeTo(out);
    }
    Write write =
        fileCache.getWrite(
            Compressor.Value.IDENTITY, digest, writeId, RequestMetadata.getDefaultInstance());
    AtomicBoolean notified = new AtomicBoolean(false);
    write.getFuture().addListener(() -> notified.set(true), directExecutor());
    assertThat(write.getCommittedSize()).isEqualTo(6);
    try (OutputStream out = write.getOutput(1, SECONDS, () -> {})) {
      content.substring(6, 9).writeTo(out);
    }
    // ensure that we can continue via a full call to getOutput
    assertThat(write.getCommittedSize()).isEqualTo(9);
    try (OutputStream out = write.getOutput(1, SECONDS, () -> {})) {
      content.substring(9).writeTo(out);
    }
    assertThat(notified.get()).isTrue();
    assertThat(write.getCommittedSize()).isEqualTo(digest.getSizeBytes());
    assertThat(write.isComplete()).isTrue();
  }

  @Test
  public void writeOutputSynchronizesOnOutput() throws IOException {
    ByteString content = ByteString.copyFromUtf8("Hello, World");
    Digest digest = DIGEST_UTIL.compute(content);

    AtomicBoolean writeClosed = new AtomicBoolean(false);
    Write write = getWrite(digest);
    OutputStream out = write.getOutput(1, SECONDS, () -> {});
    // write is open and should block other output acquisition
    Thread closer =
        new Thread(
            () -> {
              try {
                MICROSECONDS.sleep(1);
                writeClosed.set(true);
                out.close();
              } catch (Exception e) {
                throw new RuntimeException(e);
              }
            });
    closer.start();
    try (OutputStream secondOut = write.getOutput(1, SECONDS, () -> {})) {
      assertThat(writeClosed.get()).isTrue();
    }
    write.reset(); // ensure that the output stream is closed
  }

  @Test
  public void writeOutputFutureIsSerialized() throws Exception {
    ByteString content = ByteString.copyFromUtf8("Hello, World");
    Digest digest = DIGEST_UTIL.compute(content);

    Write write = getWrite(digest);
    ListenableFuture<FeedbackOutputStream> firstOut = write.getOutputFuture(1, SECONDS, () -> {});
    ListenableFuture<FeedbackOutputStream> secondOut = write.getOutputFuture(1, SECONDS, () -> {});
    assertThat(firstOut.isDone()).isTrue();
    assertThat(secondOut.isDone()).isFalse();
    // close the first output
    firstOut.get().close();
    assertThat(secondOut.isDone()).isTrue();
    secondOut.get().close();
    write.reset(); // ensure that the output stream is closed
  }

  @Test(expected = DigestMismatchException.class)
  public void invalidContentThrowsDigestMismatch() throws IOException {
    ByteString content = ByteString.copyFromUtf8("Hello, World");
    Digest digest = DIGEST_UTIL.compute(content);

    Write write = getWrite(digest);
    try (OutputStream out = write.getOutput(1, SECONDS, () -> {})) {
      ByteString.copyFromUtf8("H3110, W0r1d").writeTo(out);
    }
  }

  @Test
  public void readRemovesNonexistentEntry() throws IOException, InterruptedException {
    ByteString content = ByteString.copyFromUtf8("Hello, World");
    Blob blob = new Blob(content, DIGEST_UTIL);

    fileCache.put(blob);
    String key = fileCache.getKey(blob.getDigest(), /* isExecutable=*/ false);
    // putCreatesFile verifies this
    Files.delete(fileCache.getPath(key));
    // update entry with expired deadline
    storage.get(key).existsDeadline = Deadline.after(0, SECONDS);

    try (InputStream in =
        fileCache.newInput(Compressor.Value.IDENTITY, blob.getDigest(), /* offset=*/ 0)) {
      fail("should not get here");
    } catch (NoSuchFileException e) {
      // success
    }
    assertThat(storage.containsKey(key)).isFalse();
  }

  @Test
  public void emptyWriteIsComplete() throws IOException {
    Write write = getWrite(DIGEST_UTIL.compute(ByteString.EMPTY));
    assertThat(write.isComplete()).isTrue();
  }

  class UnsupportedWrite implements Write {
    @Override
    public long getCommittedSize() {
      throw new UnsupportedOperationException();
    }

    @Override
    public boolean isComplete() {
      throw new UnsupportedOperationException();
    }

    @Override
    public FeedbackOutputStream getOutput(
        long deadlineAfter, TimeUnit deadlineAfterUnits, Runnable onReadyHandler)
        throws IOException {
      throw new UnsupportedOperationException();
    }

    @Override
    public ListenableFuture<FeedbackOutputStream> getOutputFuture(
        long deadlineAfter, TimeUnit deadlineAfterUnits, Runnable onReadyHandler) {
      throw new UnsupportedOperationException();
    }

    @Override
    public void reset() {
      throw new UnsupportedOperationException();
    }

    @Override
    public ListenableFuture<Long> getFuture() {
      throw new UnsupportedOperationException();
    }
  }

  @Test
  public void expireInterruptCausesExpirySequenceHalt() throws IOException, InterruptedException {
    Blob expiringBlob;
    try (ByteString.Output out = ByteString.newOutput(1024)) {
      for (int i = 0; i < 1024; i++) {
        out.write(0);
      }
      expiringBlob = new Blob(out.toByteString(), DIGEST_UTIL);
      fileCache.put(expiringBlob);
    }
    Digest expiringDigest = expiringBlob.getDigest();

    // set the delegate to throw interrupted on write output creation
    Write interruptingWrite =
        new UnsupportedWrite() {
          boolean canReset = false;

          @Override
          public FeedbackOutputStream getOutput(
              long deadlineAfter, TimeUnit deadlineAfterUnits, Runnable onReadyHandler)
              throws IOException {
            canReset = true;
            throw new IOException(new InterruptedException());
          }

          @Override
          public void reset() {
            if (!canReset) {
              throw new UnsupportedOperationException();
            }
          }
        };
    when(delegate.getWrite(
            eq(Compressor.Value.IDENTITY),
            eq(expiringDigest),
            any(UUID.class),
            any(RequestMetadata.class)))
        .thenReturn(interruptingWrite);

    // FIXME we should have a guarantee that we did not iterate over another expiration
    InterruptedException sequenceException = null;
    try {
      fileCache.put(new Blob(ByteString.copyFromUtf8("Hello, World"), DIGEST_UTIL));
      fail("should not get here");
    } catch (InterruptedException e) {
      sequenceException = e;
    }
    assertThat(sequenceException).isNotNull();

    verify(delegate, times(1))
        .getWrite(
            eq(Compressor.Value.IDENTITY),
            eq(expiringDigest),
            any(UUID.class),
            any(RequestMetadata.class));
    assertThat(storage).isEmpty();
  }

  @Test
  public void delegateWriteCompleteIsNotAnError() throws IOException, InterruptedException {
    Blob expiringBlob;
    try (ByteString.Output out = ByteString.newOutput(1024)) {
      for (int i = 0; i < 1024; i++) {
        out.write(0);
      }
      expiringBlob = new Blob(out.toByteString(), DIGEST_UTIL);
      fileCache.put(expiringBlob);
    }
    Digest expiringDigest = expiringBlob.getDigest();

    // set the delegate to throw on stream create, indicate write complete after
    Write completingWrite =
        new UnsupportedWrite() {
          boolean completed = false;

          @Override
          public FeedbackOutputStream getOutput(
              long deadlineAfter, TimeUnit deadlineAfterUnits, Runnable onReadyHandler)
              throws IOException {
            completed = true;
            throw new IOException("indicates already complete");
          }

          @Override
          public boolean isComplete() {
            return completed;
          }
        };
    when(delegate.getWrite(
            eq(Compressor.Value.IDENTITY),
            eq(expiringDigest),
            any(UUID.class),
            any(RequestMetadata.class)))
        .thenReturn(completingWrite);

    Blob blob = new Blob(ByteString.copyFromUtf8("Hello, World"), DIGEST_UTIL);
    fileCache.put(blob);

    verify(delegate, times(1))
        .getWrite(
            eq(Compressor.Value.IDENTITY),
            eq(expiringDigest),
            any(UUID.class),
            any(RequestMetadata.class));
    assertThat(completingWrite.isComplete()).isTrue();
    assertThat(storage.keySet()).containsExactly(blob.getDigest().getHash());
  }

  void decrementReference(Path path) throws IOException, InterruptedException {
    fileCache.decrementReferences(
        ImmutableList.of(path.getFileName().toString()), ImmutableList.of());
  }

  @Test
  public void duplicateExpiredEntrySuppressesDigestExpiration()
      throws IOException, InterruptedException {
    Blob expiringBlob;
    try (ByteString.Output out = ByteString.newOutput(512)) {
      for (int i = 0; i < 512; i++) {
        out.write(0);
      }
      expiringBlob = new Blob(out.toByteString(), DIGEST_UTIL);
    }
    blobs.put(expiringBlob.getDigest(), expiringBlob.getData());
    decrementReference(
        fileCache.put(expiringBlob.getDigest(), /* isExecutable=*/ false)); // expected eviction
    blobs.clear();
    decrementReference(
        fileCache.put(
            expiringBlob.getDigest(),
            /* isExecutable=*/ true)); // should be fed from storage directly, not through delegate

    fileCache.put(new Blob(ByteString.copyFromUtf8("Hello, World"), DIGEST_UTIL));

    verifyNoInteractions(onExpire);
    // assert expiration of non-executable digest
    String expiringKey = fileCache.getKey(expiringBlob.getDigest(), /* isExecutable=*/ false);
    assertThat(storage.containsKey(expiringKey)).isFalse();
    assertThat(Files.exists(fileCache.getPath(expiringKey))).isFalse();
  }

  @SuppressWarnings("unchecked")
  @Test
  public void interruptDeferredDuringExpirations() throws IOException, InterruptedException {
    Blob expiringBlob;
    try (ByteString.Output out = ByteString.newOutput(1024)) {
      for (int i = 0; i < 1024; i++) {
        out.write(0);
      }
      expiringBlob = new Blob(out.toByteString(), DIGEST_UTIL);
    }
    fileCache.put(expiringBlob);
    // state of CAS
    //   1024-byte key

    AtomicReference<Throwable> exRef = new AtomicReference(null);
    // 0 = not blocking
    // 1 = blocking
    // 2 = delegate write
    AtomicInteger writeState = new AtomicInteger(0);
    // this will ensure that the discharge task is blocked until we release it
    Future<Void> blockingExpiration =
        expireService.submit(
            () -> {
              writeState.getAndIncrement();
              while (writeState.get() != 0) {
                try {
                  MICROSECONDS.sleep(1);
                } catch (InterruptedException e) {
                  // ignore
                }
              }
              return null;
            });
    when(delegate.getWrite(
            eq(Compressor.Value.IDENTITY),
            eq(expiringBlob.getDigest()),
            any(UUID.class),
            any(RequestMetadata.class)))
        .thenReturn(
            new NullWrite() {
              @Override
              public FeedbackOutputStream getOutput(
                  long deadlineAfter, TimeUnit deadlineAfterUnits, Runnable onReadyHandler)
                  throws IOException {
                try {
                  while (writeState.get() != 1) {
                    MICROSECONDS.sleep(1);
                  }
                } catch (InterruptedException e) {
                  throw new IOException(e);
                }
                writeState.getAndIncrement(); // move into output stream state
                return super.getOutput(deadlineAfter, deadlineAfterUnits, onReadyHandler);
              }
            });
    Thread expiringThread =
        new Thread(
            () -> {
              try {
                fileCache.put(new Blob(ByteString.copyFromUtf8("Hello, World"), DIGEST_UTIL));
              } catch (InterruptedException e) {
                throw new RuntimeException(e);
              }
              fail("should not get here");
            });
    expiringThread.setUncaughtExceptionHandler((t, e) -> exRef.set(e));
    // wait for blocking state
    while (writeState.get() != 1) {
      MICROSECONDS.sleep(1);
    }
    expiringThread.start();
    while (writeState.get() != 2) {
      MICROSECONDS.sleep(1);
    }
    // expiry has been initiated, thread should be waiting
    MICROSECONDS.sleep(10); // just trying to ensure that we've reached the future wait point
    // hopefully this will be scheduled *after* the discharge task
    Future<Void> completedExpiration = expireService.submit(() -> null);
    // interrupt it
    expiringThread.interrupt();

    assertThat(expiringThread.isAlive()).isTrue();
    assertThat(completedExpiration.isDone()).isFalse();
    writeState.set(0);
    while (!blockingExpiration.isDone()) {
      MICROSECONDS.sleep(1);
    }
    expiringThread.join();
    // CAS should now be empty due to expiration and failed put
    while (!completedExpiration.isDone()) {
      MICROSECONDS.sleep(1);
    }
    assertThat(fileCache.size()).isEqualTo(0);
    Throwable t = exRef.get();
    assertThat(t).isNotNull();
    t = t.getCause();
    assertThat(t).isNotNull();
    assertThat(t).isInstanceOf(InterruptedException.class);
  }

  @Test
  public void readThroughSwitchesToLocalOnComplete() throws IOException, InterruptedException {
    ByteString content = ByteString.copyFromUtf8("Hello, World");
    Blob blob = new Blob(content, DIGEST_UTIL);
    when(delegate.newInput(eq(Compressor.Value.IDENTITY), eq(blob.getDigest()), eq(0L)))
        .thenReturn(content.newInput());
    InputStream in = fileCache.newInput(Compressor.Value.IDENTITY, blob.getDigest(), 0L);
    byte[] buf = new byte[content.size()];
    // advance to the middle of the content
    assertThat(in.read(buf, 0, 6)).isEqualTo(6);
    assertThat(ByteString.copyFrom(buf, 0, 6)).isEqualTo(content.substring(0, 6));
    verify(delegate, times(1)).newInput(Compressor.Value.IDENTITY, blob.getDigest(), 0L);
    // trigger the read through to complete immediately by supplying the blob
    fileCache.put(blob);
    // read the remaining content
    int remaining = content.size() - 6;
    assertThat(in.read(buf, 6, remaining)).isEqualTo(remaining);
    assertThat(ByteString.copyFrom(buf)).isEqualTo(content);
    in.close();
  }

  @Test
  public void readThroughSwitchedToLocalContinues() throws Exception {
    ByteString content = ByteString.copyFromUtf8("Hello, World");
    Blob blob = new Blob(content, DIGEST_UTIL);
    ExecutorService service = newSingleThreadExecutor();
    SettableFuture<Void> writeComplete = SettableFuture.create();
    // we need to register callbacks on the shared write future
    Write write =
        new NullWrite() {
          @Override
          public ListenableFuture<Long> getFuture() {
            return Futures.transform(
                writeComplete, result -> blob.getDigest().getSizeBytes(), directExecutor());
          }

          @Override
          public FeedbackOutputStream getOutput(
              long deadlineAfter, TimeUnit deadlineAfterUnits, Runnable onReadyHandler) {
            return new FeedbackOutputStream() {
              int offset = 0;

              @Override
              public void write(int b) {
                throw new UnsupportedOperationException();
              }

              @Override
              public void write(byte[] buf, int ofs, int len) throws IOException {
                // hangs on second read
                if (offset == 6) {
                  service.submit(() -> writeComplete.set(null));
                  throw new ClosedChannelException();
                }
                offset += len;
              }

              @Override
              public boolean isReady() {
                return true;
              }
            };
          }
        };
    when(delegate.getWrite(
            eq(Compressor.Value.IDENTITY),
            eq(blob.getDigest()),
            any(UUID.class),
            any(RequestMetadata.class)))
        .thenReturn(write);
    when(delegate.newInput(eq(Compressor.Value.IDENTITY), eq(blob.getDigest()), eq(0L)))
        .thenReturn(content.newInput());
    // the switch will reset to this point
    InputStream switchedIn = content.newInput();
    switchedIn.skip(6);
    when(delegate.newInput(eq(Compressor.Value.IDENTITY), eq(blob.getDigest()), eq(6L)))
        .thenReturn(switchedIn);
    InputStream in =
        fileCache.newReadThroughInput(Compressor.Value.IDENTITY, blob.getDigest(), 0, write);
    byte[] buf = new byte[content.size()];
    // advance to the middle of the content
    assertThat(in.read(buf, 0, 6)).isEqualTo(6);
    assertThat(ByteString.copyFrom(buf, 0, 6)).isEqualTo(content.substring(0, 6));
    verify(delegate, times(1)).newInput(Compressor.Value.IDENTITY, blob.getDigest(), 0L);
    // read the remaining content
    int remaining = content.size() - 6;
    assertThat(in.read(buf, 6, remaining)).isEqualTo(remaining);
    assertThat(ByteString.copyFrom(buf)).isEqualTo(content);
    if (!shutdownAndAwaitTermination(service, 1, SECONDS)) {
      throw new RuntimeException("could not shut down service");
    }
  }

  @Test
  public void findMissingBlobsFiltersEmptyBlobs() throws Exception {
    Digest emptyDigest = Digest.getDefaultInstance();
    assertThat(fileCache.findMissingBlobs(ImmutableList.of(emptyDigest))).isEmpty();
  }

  @Test
  public void findMissingBlobsPopulatesUnknownSize() throws Exception {
    Blob blob = new Blob(ByteString.copyFromUtf8("content"), DIGEST_UTIL);
    Digest queryDigest = blob.getDigest().toBuilder().setSizeBytes(-1).build();
    Iterable<Digest> digests = ImmutableList.of(queryDigest);
    Digest responseDigest = Iterables.getOnlyElement(fileCache.findMissingBlobs(digests));
    assertThat(responseDigest).isEqualTo(queryDigest);

    // populate the digest
    fileCache.put(blob);

    responseDigest = Iterables.getOnlyElement(fileCache.findMissingBlobs(digests));
    assertThat(responseDigest).isEqualTo(blob.getDigest());
  }

  @Test
  public void copyExternalInputRetries() throws Exception {
    CASFileCache flakyExternalCAS =
        new CASFileCache(
            root,
            /* maxSizeInBytes=*/ 1024,
            /* maxEntrySizeInBytes=*/ 1024,
            /* hexBucketLevels=*/ 1,
            storeFileDirsIndexInMemory,
<<<<<<< HEAD
            /* publishTtlMetric=*/ false,
=======
>>>>>>> 14810a42
            /* execRootFallback=*/ false,
            DIGEST_UTIL,
            expireService,
            /* accessRecorder=*/ directExecutor(),
            storage,
            /* directoriesIndexDbName=*/ ":memory:",
            /* onPut=*/ digest -> {},
            /* onExpire=*/ digests -> {},
            /* delegate=*/ null,
            /* delegateSkipLoad=*/ false) {
          boolean throwUnavailable = true;

          @Override
          protected InputStream newExternalInput(
              Compressor.Value compressor, Digest digest, long offset) throws IOException {
            ByteString content = blobs.get(digest);
            if (throwUnavailable) {
              throwUnavailable = false;
              return new InputStream() {
                int count = 0;

                @Override
                public int read(byte[] buf) throws IOException {
                  return read(buf, 0, buf.length);
                }

                @Override
                public int read() {
                  throw new UnsupportedOperationException();
                }

                @Override
                public int read(byte[] buf, int offset, int len) throws IOException {
                  if (count >= digest.getSizeBytes() / 2) {
                    throw new IOException(Status.UNAVAILABLE.asRuntimeException());
                  }
                  len = Math.min((int) digest.getSizeBytes() / 2 - count, len);
                  content.substring(count, count + len).copyTo(buf, offset);
                  count += len;
                  return len;
                }
              };
            }
            return content.substring((int) offset).newInput();
          }
        };
    flakyExternalCAS.initializeRootDirectory();
    ByteString blob = ByteString.copyFromUtf8("Flaky Entry");
    Digest blobDigest = DIGEST_UTIL.compute(blob);
    blobs.put(blobDigest, blob);
    Path path = flakyExternalCAS.put(blobDigest, false);
    assertThat(Files.exists(path)).isTrue(); // would not have been created if not valid
  }

  @Test
  public void newInputThrowsNoSuchFileExceptionWithoutDelegate() throws Exception {
    ContentAddressableStorage undelegatedCAS =
        new CASFileCache(
            root,
            /* maxSizeInBytes=*/ 1024,
            /* maxEntrySizeInBytes=*/ 1024,
            /* hexBucketLevels=*/ 1,
            storeFileDirsIndexInMemory,
            /* execRootFallback=*/ false,
            DIGEST_UTIL,
            expireService,
            /* accessRecorder=*/ directExecutor(),
            storage,
            /* directoriesIndexDbName=*/ ":memory:",
            /* onPut=*/ digest -> {},
            /* onExpire=*/ digests -> {},
            /* delegate=*/ null,
            /* delegateSkipLoad=*/ false) {
          @Override
          protected InputStream newExternalInput(
              Compressor.Value compressor, Digest digest, long offset) throws IOException {
            ByteString content = blobs.get(digest);
            if (content == null) {
              return fileCache.newTransparentInput(compressor, digest, offset);
            }
            checkArgument(compressor == Compressor.Value.IDENTITY);
            return content.substring((int) offset).newInput();
          }
        };
    ByteString blob = ByteString.copyFromUtf8("Missing Entry");
    Digest blobDigest = DIGEST_UTIL.compute(blob);
    NoSuchFileException expected = null;
    try (InputStream in =
        undelegatedCAS.newInput(Compressor.Value.IDENTITY, blobDigest, /* offset=*/ 0)) {
      fail("should not get here");
    } catch (NoSuchFileException e) {
      expected = e;
    }
    assertThat(expected).isNotNull();
  }

  @Test
  public void testConcurrentWrites() throws Exception {
    ByteString blob = ByteString.copyFromUtf8("concurrent write");
    Digest digest = DIGEST_UTIL.compute(blob);
    UUID uuid = UUID.randomUUID();
    // The same instance of Write will be passed to both the threads, so that the both threads
    // try to get same output stream.
    Write write =
        fileCache.getWrite(
            Compressor.Value.IDENTITY, digest, uuid, RequestMetadata.getDefaultInstance());

    CyclicBarrier barrier = new CyclicBarrier(3);

    Thread write1 =
        new Thread(
            () -> {
              try {
                ConcurrentWriteStreamObserver writeStreamObserver =
                    new ConcurrentWriteStreamObserver(write);
                writeStreamObserver.registerCallback();
                barrier.await(); // let both the threads get same write stream.
                writeStreamObserver.ownStream(); // let other thread get the ownership of stream
                writeStreamObserver.write(blob);
                writeStreamObserver.close();
              } catch (Exception e) {
                // do nothing
              }
            },
            "FirstRequest");
    Thread write2 =
        new Thread(
            () -> {
              try {
                ConcurrentWriteStreamObserver writeStreamObserver =
                    new ConcurrentWriteStreamObserver(write);
                writeStreamObserver.registerCallback();
                writeStreamObserver.ownStream(); // this thread will get the ownership of stream
                barrier.await(); // let both the threads get same write stream.
                while (write1.getState() != WAITING) ; // wait for first request to go in wait state
                writeStreamObserver.write(blob);
                writeStreamObserver.close();
              } catch (Exception e) {
                // do nothing
              }
            },
            "SecondRequest");
    write1.start();
    write2.start();
    barrier.await(); // let both the requests reach the critical section

    // Wait for each write operation to complete, allowing a maximum of 100ms per write.
    // Note: A 100ms wait time allowed 1000 * 8 successful test runs.
    // In certain scenario, even this wait time may not be enough and test still be called flaky.
    // But setting wait time 0 may cause test to wait forever (if there is issue in code) and the
    // build might fail with timeout error.
    write1.join(100);
    write2.join(100);

    assertThat(write1.getState()).isEqualTo(TERMINATED);
    assertThat(write2.getState()).isEqualTo(TERMINATED);
  }

  static class ConcurrentWriteStreamObserver {
    Write write;
    FeedbackOutputStream out;

    ConcurrentWriteStreamObserver(Write write) {
      this.write = write;
    }

    void registerCallback() {
      Futures.addCallback(
          write.getFuture(),
          new FutureCallback<Long>() {
            @Override
            public void onSuccess(Long committedSize) {
              commit();
            }

            @Override
            public void onFailure(Throwable t) {
              // do nothing
            }
          },
          directExecutor());
    }

    synchronized void ownStream() throws Exception {
      this.out = write.getOutput(10, MILLISECONDS, () -> {});
    }
    /**
     * Request 1 may invoke this method for request 2 or vice-versa via callback on
     * write.getFuture(). Synchronization is necessary to prevent conflicts when this method is
     * called simultaneously by different threads.
     */
    synchronized void commit() {
      // critical section
    }

    void write(ByteString data) throws IOException {
      data.writeTo(out);
    }

    void close() throws IOException {
      out.close();
    }
  }

  @RunWith(JUnit4.class)
  public static class NativeFileDirsIndexInMemoryCASFileCacheTest extends CASFileCacheTest {
    public NativeFileDirsIndexInMemoryCASFileCacheTest() throws IOException {
      super(createTempDirectory(), /* storeFileDirsIndexInMemory= */ true);
    }

    private static Path createTempDirectory() throws IOException {
      if (Thread.interrupted()) {
        throw new RuntimeException(new InterruptedException());
      }
      return Files.createTempDirectory("native-cas-test");
    }
  }

  @RunWith(JUnit4.class)
  public static class NativeFileDirsIndexInSqliteCASFileCacheTest extends CASFileCacheTest {
    public NativeFileDirsIndexInSqliteCASFileCacheTest() throws IOException {
      super(createTempDirectory(), /* storeFileDirsIndexInMemory= */ false);
    }

    private static Path createTempDirectory() throws IOException {
      if (Thread.interrupted()) {
        throw new RuntimeException(new InterruptedException());
      }
      return Files.createTempDirectory("native-cas-test");
    }
  }

  @RunWith(JUnit4.class)
  public static class OsXFileDirsIndexInMemoryCASFileCacheTest extends CASFileCacheTest {
    public OsXFileDirsIndexInMemoryCASFileCacheTest() {
      super(
          Iterables.getFirst(
              Jimfs.newFileSystem(
                      Configuration.osX()
                          .toBuilder()
                          .setAttributeViews("basic", "owner", "posix", "unix")
                          .build())
                  .getRootDirectories(),
              null),
          /* storeFileDirsIndexInMemory= */ true);
    }
  }

  @RunWith(JUnit4.class)
  public static class OsXFileDirsIndexInSqliteCASFileCacheTest extends CASFileCacheTest {
    public OsXFileDirsIndexInSqliteCASFileCacheTest() {
      super(
          Iterables.getFirst(
              Jimfs.newFileSystem(
                      Configuration.osX()
                          .toBuilder()
                          .setAttributeViews("basic", "owner", "posix", "unix")
                          .build())
                  .getRootDirectories(),
              null),
          /* storeFileDirsIndexInMemory= */ false);
    }
  }

  @RunWith(JUnit4.class)
  public static class UnixFileDirsIndexInMemoryCASFileCacheTest extends CASFileCacheTest {
    public UnixFileDirsIndexInMemoryCASFileCacheTest() {
      super(
          Iterables.getFirst(
              Jimfs.newFileSystem(
                      Configuration.unix()
                          .toBuilder()
                          .setAttributeViews("basic", "owner", "posix", "unix")
                          .build())
                  .getRootDirectories(),
              null),
          /* storeFileDirsIndexInMemory= */ true);
    }
  }

  @RunWith(JUnit4.class)
  public static class UnixFileDirsIndexInSqliteCASFileCacheTest extends CASFileCacheTest {
    public UnixFileDirsIndexInSqliteCASFileCacheTest() {
      super(
          Iterables.getFirst(
              Jimfs.newFileSystem(
                      Configuration.unix()
                          .toBuilder()
                          .setAttributeViews("basic", "owner", "posix", "unix")
                          .build())
                  .getRootDirectories(),
              null),
          /* storeFileDirsIndexInMemory= */ false);
    }
  }

  @RunWith(JUnit4.class)
  public static class WindowsFileDirsIndexInMemoryCASFileCacheTest extends CASFileCacheTest {
    public WindowsFileDirsIndexInMemoryCASFileCacheTest() {
      super(
          Iterables.getFirst(
              Jimfs.newFileSystem(
                      Configuration.windows()
                          .toBuilder()
                          .setAttributeViews("basic", "owner", "dos", "acl", "posix", "user")
                          .build())
                  .getRootDirectories(),
              null),
          /* storeFileDirsIndexInMemory= */ true);
    }
  }

  @RunWith(JUnit4.class)
  public static class WindowsFileDirsIndexInSqliteCASFileCacheTest extends CASFileCacheTest {
    public WindowsFileDirsIndexInSqliteCASFileCacheTest() {
      super(
          Iterables.getFirst(
              Jimfs.newFileSystem(
                      Configuration.windows()
                          .toBuilder()
                          .setAttributeViews("basic", "owner", "dos", "acl", "posix", "user")
                          .build())
                  .getRootDirectories(),
              null),
          /* storeFileDirsIndexInMemory= */ false);
    }
  }
}<|MERGE_RESOLUTION|>--- conflicted
+++ resolved
@@ -1116,10 +1116,6 @@
             /* maxEntrySizeInBytes=*/ 1024,
             /* hexBucketLevels=*/ 1,
             storeFileDirsIndexInMemory,
-<<<<<<< HEAD
-            /* publishTtlMetric=*/ false,
-=======
->>>>>>> 14810a42
             /* execRootFallback=*/ false,
             DIGEST_UTIL,
             expireService,
