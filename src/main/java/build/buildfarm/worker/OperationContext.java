--- conflicted
+++ resolved
@@ -14,19 +14,14 @@
 
 package build.buildfarm.worker;
 
-<<<<<<< HEAD
-import com.google.devtools.remoteexecution.v1test.Digest;
-import com.google.devtools.remoteexecution.v1test.Directory;
-import com.google.devtools.remoteexecution.v1test.Action;
-import com.google.devtools.remoteexecution.v1test.Command;
-import com.google.devtools.remoteexecution.v1test.ExecuteOperationMetadata;
-import com.google.devtools.remoteexecution.v1test.RequestMetadata;
-=======
 import build.bazel.remote.execution.v2.Action;
 import build.bazel.remote.execution.v2.Command;
 import build.bazel.remote.execution.v2.Digest;
+import build.bazel.remote.execution.v2.Directory;
 import build.bazel.remote.execution.v2.ExecuteOperationMetadata;
->>>>>>> ec7a0536
+import build.bazel.remote.execution.v2.ExecutionPolicy;
+import build.bazel.remote.execution.v2.RequestMetadata;
+import build.bazel.remote.execution.v2.ResultsCachePolicy;
 import com.google.longrunning.Operation;
 import com.google.protobuf.Duration;
 import java.nio.file.Path;
@@ -41,13 +36,12 @@
   final ExecuteOperationMetadata metadata;
   final Action action;
   final Command command;
-<<<<<<< HEAD
   final Duration matchedIn;
   final Duration fetchedIn;
   final Duration executedIn;
+  final ExecutionPolicy executionPolicy;
+  final ResultsCachePolicy resultsCachePolicy;
   final RequestMetadata requestMetadata;
-=======
->>>>>>> ec7a0536
 
   private OperationContext(
       Operation operation,
@@ -55,25 +49,24 @@
       Map<Digest, Directory> directoriesIndex,
       ExecuteOperationMetadata metadata,
       Action action,
-<<<<<<< HEAD
       Command command,
       Duration matchedIn,
       Duration fetchedIn,
       Duration executedIn,
+      ExecutionPolicy executionPolicy,
+      ResultsCachePolicy resultsCachePolicy,
       RequestMetadata requestMetadata) {
-=======
-      Command command) {
->>>>>>> ec7a0536
     this.operation = operation;
     this.execDir = execDir;
     this.directoriesIndex = directoriesIndex;
     this.metadata = metadata;
     this.action = action;
     this.command = command;
-<<<<<<< HEAD
     this.matchedIn = matchedIn;
     this.fetchedIn = fetchedIn;
     this.executedIn = executedIn;
+    this.executionPolicy = executionPolicy;
+    this.resultsCachePolicy = resultsCachePolicy;
     this.requestMetadata = requestMetadata;
   }
 
@@ -87,6 +80,8 @@
     private Duration matchedIn;
     private Duration fetchedIn;
     private Duration executedIn;
+    private ExecutionPolicy executionPolicy;
+    private ResultsCachePolicy resultsCachePolicy;
     private RequestMetadata requestMetadata;
 
     private Builder(
@@ -99,6 +94,8 @@
         Duration matchedIn,
         Duration fetchedIn,
         Duration executedIn,
+        ExecutionPolicy executionPolicy,
+        ResultsCachePolicy resultsCachePolicy,
         RequestMetadata requestMetadata) {
       this.operation = operation;
       this.execDir = execDir;
@@ -109,6 +106,8 @@
       this.matchedIn = matchedIn;
       this.fetchedIn = fetchedIn;
       this.executedIn = executedIn;
+      this.executionPolicy = executionPolicy;
+      this.resultsCachePolicy = resultsCachePolicy;
       this.requestMetadata = requestMetadata;
     }
 
@@ -154,6 +153,16 @@
 
     public Builder setExecutedIn(Duration executedIn) {
       this.executedIn = executedIn;
+      return this;
+    }
+
+    public Builder setExecutionPolicy(ExecutionPolicy executionPolicy) {
+      this.executionPolicy = executionPolicy;
+      return this;
+    }
+
+    public Builder setResultsCachePolicy(ResultsCachePolicy resultsCachePolicy) {
+      this.resultsCachePolicy = resultsCachePolicy;
       return this;
     }
 
@@ -173,6 +182,8 @@
         matchedIn,
         fetchedIn,
         executedIn,
+        executionPolicy,
+        resultsCachePolicy,
         requestMetadata);
     }
   }
@@ -188,6 +199,8 @@
         /* matchedIn=*/ null,
         /* fetchedIn=*/ null,
         /* executedIn=*/ null,
+        /* executionPolicy=*/ null,
+        /* resultsCachePolicy=*/ null,
         /* requestMetadata=*/ null);
   }
 
@@ -202,8 +215,8 @@
         matchedIn,
         fetchedIn,
         executedIn,
+        executionPolicy,
+        resultsCachePolicy,
         requestMetadata);
-=======
->>>>>>> ec7a0536
   }
 }