--- conflicted
+++ resolved
@@ -21,7 +21,6 @@
 import static com.google.common.base.Preconditions.checkArgument;
 import static com.google.common.base.Preconditions.checkState;
 import static java.util.concurrent.Executors.newSingleThreadExecutor;
-import static java.util.concurrent.Executors.newSingleThreadScheduledExecutor;
 import static java.util.concurrent.TimeUnit.SECONDS;
 import static java.util.logging.Level.INFO;
 import static java.util.logging.Level.SEVERE;
@@ -42,10 +41,7 @@
 import build.buildfarm.common.config.GrpcMetrics;
 import build.buildfarm.common.grpc.Retrier;
 import build.buildfarm.common.grpc.Retrier.Backoff;
-<<<<<<< HEAD
-=======
 import build.buildfarm.common.grpc.TracingMetadataUtils.ServerHeadersInterceptor;
->>>>>>> ece844a1
 import build.buildfarm.common.services.ByteStreamService;
 import build.buildfarm.common.services.ContentAddressableStorageService;
 import build.buildfarm.instance.Instance;
@@ -66,11 +62,6 @@
 import build.buildfarm.worker.resources.LocalResourceSetUtils;
 import com.google.common.cache.LoadingCache;
 import com.google.common.collect.Lists;
-<<<<<<< HEAD
-import com.google.common.util.concurrent.SettableFuture;
-import com.google.devtools.common.options.OptionsParsingException;
-=======
->>>>>>> ece844a1
 import com.google.longrunning.Operation;
 import com.google.protobuf.ByteString;
 import com.google.protobuf.Duration;
@@ -96,24 +87,11 @@
 import java.util.UUID;
 import java.util.concurrent.Executor;
 import java.util.concurrent.ExecutorService;
-<<<<<<< HEAD
-import java.util.concurrent.ScheduledExecutorService;
-import java.util.concurrent.ScheduledFuture;
-=======
 import java.util.concurrent.atomic.AtomicBoolean;
->>>>>>> ece844a1
 import java.util.logging.Level;
 import javax.annotation.Nullable;
 import javax.naming.ConfigurationException;
 import lombok.extern.java.Log;
-<<<<<<< HEAD
-import org.springframework.beans.factory.annotation.Autowired;
-import org.springframework.boot.SpringApplication;
-import org.springframework.boot.autoconfigure.SpringBootApplication;
-import org.springframework.context.ApplicationContext;
-import org.springframework.context.annotation.ComponentScan;
-=======
->>>>>>> ece844a1
 
 @Log
 public final class Worker extends LoggingMain {
@@ -158,7 +136,6 @@
   private LoadingCache<String, Instance> workerStubs;
   private AtomicBoolean released = new AtomicBoolean(true);
 
-  @Autowired private ApplicationContext springContext;
   /**
    * The method will prepare the worker for graceful shutdown when the worker is ready. Note on
    * using stderr here instead of log. By the time this is called in PreDestroy, the log is no
@@ -206,46 +183,8 @@
     }
   }
 
-<<<<<<< HEAD
-  private void exitPostPipelineFailure() {
-    // Shutdown the worker if a pipeline fails. By means of the spring lifecycle
-    // hooks - e.g. the `PreDestroy` hook here - it will attempt to gracefully
-    // spin down the pipeline
-
-    // By calling these spring shutdown facilities; we're open to the risk that
-    // a subsystem may be hanging a criticial thread indeffinitly. Deadline the
-    // shutdown workflow to ensure we don't leave a zombie worker in this
-    // situation
-    ScheduledExecutorService shutdownDeadlineExecutor = newSingleThreadScheduledExecutor();
-
-    // This may be shorter than the action timeout; assume we have interrupted
-    // actions in a fatal uncaught exception.
-    int forceShutdownDeadline = 60;
-    ScheduledFuture<?> termFuture =
-        shutdownDeadlineExecutor.schedule(
-            new Runnable() {
-              public void run() {
-                log.log(
-                    Level.SEVERE,
-                    String.format(
-                        "Force terminating due to shutdown deadline exceeded (%d seconds)",
-                        forceShutdownDeadline));
-                System.exit(1);
-              }
-            },
-            forceShutdownDeadline,
-            SECONDS);
-
-    // Consider defining exit codes to better afford out of band instance
-    // recovery
-    int code = SpringApplication.exit(springContext, () -> 1);
-    termFuture.cancel(false);
-    shutdownDeadlineExecutor.shutdown();
-    System.exit(code);
-=======
   private Worker() {
     super("BuildFarmShardWorker");
->>>>>>> ece844a1
   }
 
   private Operation stripOperation(Operation operation) {
@@ -645,11 +584,7 @@
     CasWriter writer;
     if (!configs.getWorker().getCapabilities().isCas()) {
       Retrier retrier = new Retrier(Backoff.sequential(5), Retrier.DEFAULT_IS_RETRIABLE);
-<<<<<<< HEAD
-      writer = new RemoteCasWriter(backplane.getStorageWorkers(), workerStubs, retrier);
-=======
       writer = new RemoteCasWriter(backplane, workerStubs, retrier);
->>>>>>> ece844a1
     } else {
       writer = new LocalCasWriter(execFileSystem);
     }
@@ -695,13 +630,7 @@
     PrometheusPublisher.startHttpServer(configs.getPrometheusPort());
     startFailsafeRegistration();
 
-    // Listen for pipeline unhandled exceptions
-    ExecutorService pipelineExceptionExecutor = newSingleThreadExecutor();
-    SettableFuture<Void> pipelineExceptionFuture = SettableFuture.create();
-    pipelineExceptionFuture.addListener(this::exitPostPipelineFailure, pipelineExceptionExecutor);
-
-    pipeline.start(pipelineExceptionFuture);
-
+    pipeline.start();
     healthCheckMetric.labels("start").inc();
     executionSlotsTotal.set(configs.getWorker().getExecuteStageWidth());
     inputFetchSlotsTotal.set(configs.getWorker().getInputFetchStageWidth());
