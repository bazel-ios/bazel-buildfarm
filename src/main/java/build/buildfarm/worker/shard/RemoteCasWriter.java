--- conflicted
+++ resolved
@@ -112,14 +112,6 @@
   @Override
   public void insertBlob(Digest digest, DigestFunction.Value digestFunction, ByteString content)
       throws IOException, InterruptedException {
-<<<<<<< HEAD
-    insertBlobToCasMember(digest, digestFunction, content);
-  }
-
-  private void insertBlobToCasMember(Digest digest, DigestFunction.Value digestFunction, ByteString content)
-      throws IOException, InterruptedException {
-=======
->>>>>>> ed157797
     try (InputStream in = content.newInput()) {
       retrier.execute(() -> writeToCasMember(digest, digestFunction, in));
     } catch (RetryException e) {
