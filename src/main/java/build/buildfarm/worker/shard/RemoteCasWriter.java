--- conflicted
+++ resolved
@@ -50,22 +50,13 @@
 
 @Log
 public class RemoteCasWriter implements CasWriter {
-<<<<<<< HEAD
-  private final Set<String> workerSet;
-=======
   private final Backplane backplane;
->>>>>>> ece844a1
   private final LoadingCache<String, Instance> workerStubs;
   private final Retrier retrier;
 
   public RemoteCasWriter(
-<<<<<<< HEAD
-      Set<String> workerSet, LoadingCache<String, Instance> workerStubs, Retrier retrier) {
-    this.workerSet = workerSet;
-=======
       Backplane backplane, LoadingCache<String, Instance> workerStubs, Retrier retrier) {
     this.backplane = backplane;
->>>>>>> ece844a1
     this.workerStubs = workerStubs;
     this.retrier = retrier;
   }
@@ -86,11 +77,7 @@
       Throwable cause = e.getCause();
       Throwables.throwIfInstanceOf(cause, IOException.class);
       Throwables.throwIfUnchecked(cause);
-<<<<<<< HEAD
-      throw new RuntimeException(cause);
-=======
       throw new IOException(cause);
->>>>>>> ece844a1
     }
   }
 
@@ -100,10 +87,7 @@
     String workerName = getRandomWorker();
     Write write = getCasMemberWrite(digest, digestFunction, workerName);
 
-<<<<<<< HEAD
-=======
     write.reset();
->>>>>>> ece844a1
     try {
       return streamIntoWriteFuture(in, write, digest).get();
     } catch (ExecutionException e) {
@@ -111,11 +95,7 @@
       Throwables.throwIfInstanceOf(cause, IOException.class);
       // prevent a discard of this frame
       Status status = Status.fromThrowable(cause);
-<<<<<<< HEAD
-      throw status.asRuntimeException();
-=======
       throw new IOException(status.asException());
->>>>>>> ece844a1
     }
   }
 
@@ -129,22 +109,10 @@
         digestFunction,
         UUID.randomUUID(),
         RequestMetadata.getDefaultInstance());
-<<<<<<< HEAD
   }
 
   @Override
   public void insertBlob(Digest digest, DigestFunction.Value digestFunction, ByteString content)
-      throws IOException, InterruptedException {
-    insertBlobToCasMember(digest, digestFunction, content);
-  }
-
-  private void insertBlobToCasMember(Digest digest, DigestFunction.Value digestFunction, ByteString content)
-=======
-  }
-
-  @Override
-  public void insertBlob(Digest digest, DigestFunction.Value digestFunction, ByteString content)
->>>>>>> ece844a1
       throws IOException, InterruptedException {
     try (InputStream in = content.newInput()) {
       retrier.execute(() -> writeToCasMember(digest, digestFunction, in));
@@ -152,11 +120,7 @@
       Throwable cause = e.getCause();
       Throwables.throwIfInstanceOf(cause, IOException.class);
       Throwables.throwIfUnchecked(cause);
-<<<<<<< HEAD
-      throw new RuntimeException(cause);
-=======
       throw new IOException(cause);
->>>>>>> ece844a1
     }
   }
 
