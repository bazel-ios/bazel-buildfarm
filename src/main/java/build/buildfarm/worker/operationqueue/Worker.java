// Copyright 2017 The Bazel Authors. All rights reserved.
//
// Licensed under the Apache License, Version 2.0 (the "License");
// you may not use this file except in compliance with the License.
// You may obtain a copy of the License at
//
//    http://www.apache.org/licenses/LICENSE-2.0
//
// Unless required by applicable law or agreed to in writing, software
// distributed under the License is distributed on an "AS IS" BASIS,
// WITHOUT WARRANTIES OR CONDITIONS OF ANY KIND, either express or implied.
// See the License for the specific language governing permissions and
// limitations under the License.

package build.buildfarm.worker.operationqueue;

<<<<<<< HEAD
import static build.buildfarm.instance.Utils.getBlob;
import static build.buildfarm.worker.CASFileCache.getInterruptiblyOrIOException;
import static build.buildfarm.worker.Utils.removeDirectory;
import static com.google.common.collect.Maps.uniqueIndex;
import static com.google.common.util.concurrent.Futures.allAsList;
import static com.google.common.util.concurrent.MoreExecutors.newDirectExecutorService;
import static java.lang.String.format;
import static java.util.concurrent.TimeUnit.DAYS;
import static java.util.logging.Level.SEVERE;
=======
import static build.buildfarm.common.IOUtils.formatIOError;
import static com.google.common.collect.Maps.uniqueIndex;
import static com.google.common.util.concurrent.MoreExecutors.listeningDecorator;
import static com.google.common.util.concurrent.MoreExecutors.shutdownAndAwaitTermination;
import static java.util.concurrent.Executors.newSingleThreadScheduledExecutor;
import static java.util.concurrent.TimeUnit.MINUTES;
>>>>>>> 594d4fac

import build.bazel.remote.execution.v2.Action;
import build.bazel.remote.execution.v2.ActionResult;
import build.bazel.remote.execution.v2.Command;
import build.bazel.remote.execution.v2.Digest;
import build.bazel.remote.execution.v2.Directory;
import build.bazel.remote.execution.v2.DirectoryNode;
import build.bazel.remote.execution.v2.ExecuteOperationMetadata;
import build.bazel.remote.execution.v2.ExecuteOperationMetadata.Stage;
import build.bazel.remote.execution.v2.FileNode;
import build.bazel.remote.execution.v2.Platform;
import build.buildfarm.common.DigestUtil;
import build.buildfarm.common.DigestUtil.ActionKey;
import build.buildfarm.common.DigestUtil.HashFunction;
<<<<<<< HEAD
import build.buildfarm.common.InputStreamFactory;
import build.buildfarm.common.Poller;
=======
import build.buildfarm.common.function.InterruptingConsumer;
>>>>>>> 594d4fac
import build.buildfarm.common.grpc.Retrier;
import build.buildfarm.common.grpc.Retrier.Backoff;
import build.buildfarm.instance.Instance;
import build.buildfarm.instance.Instance.MatchListener;
import build.buildfarm.instance.stub.ByteStreamUploader;
<<<<<<< HEAD
import build.buildfarm.instance.stub.Chunker;
=======
>>>>>>> 594d4fac
import build.buildfarm.instance.stub.StubInstance;
import build.buildfarm.v1test.CASInsertionPolicy;
import build.buildfarm.v1test.ExecuteEntry;
import build.buildfarm.v1test.ExecutionPolicy;
import build.buildfarm.v1test.InstanceEndpoint;
import build.buildfarm.v1test.QueueEntry;
import build.buildfarm.v1test.QueuedOperation;
import build.buildfarm.v1test.QueuedOperationMetadata;
import build.buildfarm.v1test.WorkerConfig;
import build.buildfarm.worker.CASFileCache;
import build.buildfarm.worker.ExecuteActionStage;
import build.buildfarm.worker.InputFetchStage;
import build.buildfarm.worker.MatchStage;
import build.buildfarm.worker.OutputDirectory;
import build.buildfarm.worker.Pipeline;
import build.buildfarm.worker.PipelineStage;
import build.buildfarm.worker.PutOperationStage;
import build.buildfarm.worker.ReportResultStage;
import build.buildfarm.worker.RetryingMatchListener;
import build.buildfarm.worker.UploadManifest;
import build.buildfarm.worker.WorkerContext;
import com.google.common.annotations.VisibleForTesting;
import com.google.common.base.Strings;
import com.google.common.collect.ImmutableList;
import com.google.common.collect.ImmutableMap;
import com.google.common.collect.Iterables;
import com.google.common.collect.Sets;
import com.google.common.util.concurrent.ListeningScheduledExecutorService;
import com.google.devtools.common.options.OptionsParser;
import com.google.longrunning.Operation;
import com.google.protobuf.Any;
import com.google.protobuf.ByteString;
import com.google.protobuf.Duration;
import com.google.protobuf.InvalidProtocolBufferException;
import com.google.protobuf.TextFormat;
import io.grpc.Channel;
import io.grpc.Deadline;
import io.grpc.ManagedChannel;
import io.grpc.netty.NegotiationType;
import io.grpc.netty.NettyChannelBuilder;
import java.io.File;
import java.io.InputStream;
import java.io.InputStreamReader;
import java.io.IOException;
import java.io.OutputStream;
import java.nio.file.Files;
import java.nio.file.FileSystem;
import java.nio.file.FileSystems;
import java.nio.file.Path;
import java.nio.file.Paths;
import java.util.ArrayList;
import java.util.Collection;
import java.util.Collections;
import java.util.List;
import java.util.Map;
import java.util.Set;
import java.util.concurrent.ConcurrentHashMap;
import java.util.concurrent.ConcurrentSkipListSet;
<<<<<<< HEAD
import java.util.concurrent.Executors;
import java.util.concurrent.TimeUnit;
=======
>>>>>>> 594d4fac
import java.util.function.Predicate;
import java.util.logging.Logger;
import javax.annotation.Nullable;
import javax.naming.ConfigurationException;

public class Worker {
  private static final Logger logger = Logger.getLogger(Worker.class.getName());

  private final Instance casInstance;
  private final Instance acInstance;
  private final Instance operationQueueInstance;
  private final ByteStreamUploader uploader;
  private final WorkerConfig config;
  private final Path root;
  private final CASFileCache fileCache;
  private final Map<Path, Iterable<Path>> rootInputFiles = new ConcurrentHashMap<>();
  private final Map<Path, Iterable<Digest>> rootInputDirectories = new ConcurrentHashMap<>();

  private static final ListeningScheduledExecutorService retryScheduler =
      listeningDecorator(newSingleThreadScheduledExecutor());
  private final Set<String> activeOperations = new ConcurrentSkipListSet<>();

  private static ManagedChannel createChannel(String target) {
    NettyChannelBuilder builder =
        NettyChannelBuilder.forTarget(target)
            .negotiationType(NegotiationType.PLAINTEXT);
    return builder.build();
  }

  private static Path getValidRoot(WorkerConfig config, FileSystem fileSystem) throws ConfigurationException {
    String rootValue = config.getRoot();
    if (Strings.isNullOrEmpty(rootValue)) {
      throw new ConfigurationException("root value in config missing");
    }
    return fileSystem.getPath(rootValue);
  }

  private static Path getValidCasCacheDirectory(WorkerConfig config, Path root) throws ConfigurationException {
    String casCacheValue = config.getCasCacheDirectory();
    if (Strings.isNullOrEmpty(casCacheValue)) {
      throw new ConfigurationException("Cas cache directory value in config missing");
    }
    return root.resolve(casCacheValue);
  }

  private static HashFunction getValidHashFunction(WorkerConfig config) throws ConfigurationException {
    try {
      return HashFunction.get(config.getDigestFunction());
    } catch (IllegalArgumentException e) {
      throw new ConfigurationException("hash_function value unrecognized");
    }
  }

  private static Retrier createStubRetrier() {
    return new Retrier(
        Backoff.exponential(
            java.time.Duration.ofMillis(/*options.experimentalRemoteRetryStartDelayMillis=*/ 100),
            java.time.Duration.ofMillis(/*options.experimentalRemoteRetryMaxDelayMillis=*/ 5000),
            /*options.experimentalRemoteRetryMultiplier=*/ 2,
            /*options.experimentalRemoteRetryJitter=*/ 0.1,
            /*options.experimentalRemoteRetryMaxAttempts=*/ 5),
        Retrier.DEFAULT_IS_RETRIABLE);
  }

  private static ByteStreamUploader createStubUploader(Channel channel, Retrier retrier) {
    return new ByteStreamUploader("", channel, null, 300, retrier, retryScheduler);
  }

  private static Instance newStubInstance(
      InstanceEndpoint instanceEndpoint,
<<<<<<< HEAD
      DigestUtil digestUtil) {
    return newStubInstance(
=======
      DigestUtil digestUtil,
      Retrier retrier) {
    return createInstance(
>>>>>>> 594d4fac
        instanceEndpoint.getInstanceName(),
        digestUtil,
        createChannel(instanceEndpoint.getTarget()),
<<<<<<< HEAD
        digestUtil);
=======
        null,
        retrier);
>>>>>>> 594d4fac
  }

  private static Instance newStubInstance(
      String name,
<<<<<<< HEAD
      ManagedChannel channel,
      DigestUtil digestUtil) {
    return new StubInstance(
        name,
        "",
        digestUtil,
        channel,
        60 /* FIXME CONFIG */, TimeUnit.SECONDS);
=======
      DigestUtil digestUtil,
      Channel channel,
      ByteStreamUploader uploader,
      Retrier retrier) {
    return new StubInstance(name, digestUtil, channel, uploader, retrier, retryScheduler);
>>>>>>> 594d4fac
  }

  public Worker(WorkerConfig config) throws ConfigurationException {
    this(config, FileSystems.getDefault());
  }

  public Worker(WorkerConfig config, FileSystem fileSystem) throws ConfigurationException {
    this.config = config;

    /* configuration validation */
    root = getValidRoot(config, fileSystem);
    Path casCacheDirectory = getValidCasCacheDirectory(config, root);
    HashFunction hashFunction = getValidHashFunction(config);

    /* initialization */
    DigestUtil digestUtil = new DigestUtil(hashFunction);
    InstanceEndpoint casEndpoint = config.getContentAddressableStorage();
<<<<<<< HEAD
    ManagedChannel casChannel = createChannel(casEndpoint.getTarget());
    uploader = createStubUploader(casChannel);
    casInstance = newStubInstance(casEndpoint.getInstanceName(), casChannel, digestUtil);
    acInstance = newStubInstance(config.getActionCache(), digestUtil);
    operationQueueInstance = newStubInstance(config.getOperationQueue(), digestUtil);
    InputStreamFactory inputStreamFactory = new InputStreamFactory() {
      @Override
      public InputStream newInput(Digest digest, long offset) throws IOException, InterruptedException {
        return casInstance.newStreamInput(casInstance.getBlobName(digest), offset);
=======
    Channel casChannel = createChannel(casEndpoint.getTarget());
    Retrier retrier = createStubRetrier();
    uploader = createStubUploader(casChannel, retrier);
    casInstance = createInstance(casEndpoint.getInstanceName(), digestUtil, casChannel, uploader, retrier);
    acInstance = createInstance(config.getActionCache(), digestUtil, retrier);
    operationQueueInstance = createInstance(config.getOperationQueue(), digestUtil, retrier);
    InputStreamFactory inputStreamFactory = new InputStreamFactory() {
      @Override
      public InputStream newInput(Digest digest, long offset) throws IOException {
        return casInstance.newBlobInput(digest, offset);
>>>>>>> 594d4fac
      }
    };
    fileCache = new InjectedCASFileCache(
        inputStreamFactory,
        root.resolve(casCacheDirectory),
        config.getCasCacheMaxSizeBytes(),
        casInstance.getDigestUtil(),
        newDirectExecutorService());
  }

  private void fetchInputs(
      Path execDir,
      Digest inputRoot,
      Map<Digest, Directory> directoriesIndex,
      OutputDirectory outputDirectory,
      ImmutableList.Builder<Path> inputFiles,
      ImmutableList.Builder<Digest> inputDirectories)
      throws IOException, InterruptedException {
    Directory directory = directoriesIndex.get(inputRoot);
    if (directory == null) {
      throw new IOException("Directory " + DigestUtil.toString(inputRoot) + " is not in input index");
    }

    getInterruptiblyOrIOException(
        allAsList(
            fileCache.putFiles(
                directory.getFilesList(),
                execDir,
                inputFiles,
                newDirectExecutorService())));
    for (DirectoryNode directoryNode : directory.getDirectoriesList()) {
      Digest digest = directoryNode.getDigest();
      String name = directoryNode.getName();
      OutputDirectory childOutputDirectory = outputDirectory != null
          ? outputDirectory.getChild(name) : null;
      Path dirPath = execDir.resolve(name);
      if (childOutputDirectory != null || !config.getLinkInputDirectories()) {
        Files.createDirectories(dirPath);
        fetchInputs(dirPath, digest, directoriesIndex, childOutputDirectory, inputFiles, inputDirectories);
      } else {
        inputDirectories.add(digest);
        linkDirectory(dirPath, digest, directoriesIndex);
      }
    }
  }

  private void linkDirectory(
      Path execPath,
      Digest digest,
      Map<Digest, Directory> directoriesIndex) throws IOException, InterruptedException {
    Path cachePath = getInterruptiblyOrIOException(
        fileCache.putDirectory(
            digest,
            directoriesIndex,
            newDirectExecutorService()));
    Files.createSymbolicLink(execPath, cachePath);
  }

  private static UploadManifest createManifest(
      ActionResult.Builder result,
      DigestUtil digestUtil,
      Path execRoot,
      Iterable<String> outputFiles,
      Iterable<String> outputDirs,
      int inlineContentLimit,
      CASInsertionPolicy fileCasPolicy,
      CASInsertionPolicy stdoutCasPolicy,
      CASInsertionPolicy stderrCasPolicy)
      throws IOException, InterruptedException {
    UploadManifest manifest = new UploadManifest(
        digestUtil,
        result,
        execRoot,
        /* allowSymlinks= */ true,
        inlineContentLimit);

    manifest.addFiles(
        Iterables.transform(outputFiles, (file) -> execRoot.resolve(file)),
        fileCasPolicy);
    manifest.addDirectories(
        Iterables.transform(outputDirs, (dir) -> execRoot.resolve(dir)));

    /* put together our outputs and update the result */
    if (result.getStdoutRaw().size() > 0) {
      manifest.addContent(
          result.getStdoutRaw(),
          stdoutCasPolicy,
          result::setStdoutRaw,
          result::setStdoutDigest);
    }
    if (result.getStderrRaw().size() > 0) {
      manifest.addContent(
          result.getStderrRaw(),
          stderrCasPolicy,
          result::setStderrRaw,
          result::setStderrDigest);
    }

    return manifest;
  }

  private static void uploadManifest(UploadManifest manifest, ByteStreamUploader uploader)
      throws IOException, InterruptedException {
    List<Chunker> filesToUpload = new ArrayList<>();

    Map<Digest, Path> digestToFile = manifest.getDigestToFile();
    Map<Digest, Chunker> digestToChunkers = manifest.getDigestToChunkers();
    Collection<Digest> digests = new ArrayList<>();
    digests.addAll(digestToFile.keySet());
    digests.addAll(digestToChunkers.keySet());

    for (Digest digest : digests) {
      Chunker chunker;
      Path file = digestToFile.get(digest);
      if (file != null) {
        chunker = new Chunker(file, digest);
      } else {
        chunker = digestToChunkers.get(digest);
        if (chunker == null) {
          String message = "FindMissingBlobs call returned an unknown digest: " + digest;
          throw new IOException(message);
        }
      }
      filesToUpload.add(chunker);
    }

    if (!filesToUpload.isEmpty()) {
      uploader.uploadBlobs(filesToUpload);
    }
  }

  @VisibleForTesting
  public static void uploadOutputs(
      ActionResult.Builder resultBuilder,
      DigestUtil digestUtil,
      Path actionRoot,
      Iterable<String> outputFiles,
      Iterable<String> outputDirs,
      ByteStreamUploader uploader,
      int inlineContentLimit,
      CASInsertionPolicy fileCasPolicy,
      CASInsertionPolicy stdoutCasPolicy,
      CASInsertionPolicy stderrCasPolicy)
      throws IOException, InterruptedException {
    uploadManifest(
        createManifest(
            resultBuilder,
            digestUtil,
            actionRoot,
            outputFiles,
            outputDirs,
            inlineContentLimit,
            fileCasPolicy,
            stdoutCasPolicy,
            stderrCasPolicy),
        uploader);
  }

  public Platform getPlatform() {
    Platform.Builder platform = config.getPlatform().toBuilder();
    for (ExecutionPolicy policy : config.getExecutionPoliciesList()) {
      platform.addPropertiesBuilder()
        .setName("execution-policy")
        .setValue(policy.getName());
    }
    return platform.build();
  }

  public void start() throws InterruptedException {
    try {
      Files.createDirectories(root);
      fileCache.start();
    } catch(IOException e) {
      logger.log(SEVERE, "error starting file cache", e);
      return;
    }

    WorkerContext context = new WorkerContext() {
      Map<String, ExecutionPolicy> policies = uniqueIndex(
          config.getExecutionPoliciesList(),
          (policy) -> policy.getName());

      @Override
      public String getName() {
        try {
          return java.net.InetAddress.getLocalHost().getHostName();
        } catch (java.net.UnknownHostException e) {
          throw new RuntimeException(e);
        }
      }

      @Override
      public Poller createPoller(String name, QueueEntry queueEntry, Stage stage) {
        Poller poller = new Poller(config.getOperationPollPeriod());
        resumePoller(poller, name, queueEntry, stage, () -> {}, Deadline.after(10, DAYS));
        return poller;
      }

      @Override
      public void resumePoller(
          Poller poller,
          String name,
          QueueEntry queueEntry,
          Stage stage,
          Runnable onFailure,
          Deadline deadline) {
        poller.resume(
            () -> {
              String operationName = queueEntry.getExecuteEntry().getOperationName();
              boolean success = operationQueueInstance.pollOperation(operationName, stage);
              logger.info(format("%s: poller: Completed Poll for %s: %s", name, operationName, success ? "OK" : "Failed"));
              if (!success) {
                onFailure.run();
              }
              return success;
            },
            onFailure,
            deadline);
      }

      @Override
      public DigestUtil getDigestUtil() {
        return casInstance.getDigestUtil();
      }

      @Override
      public void match(MatchListener listener) throws InterruptedException {
        RetryingMatchListener dedupMatchListener = new RetryingMatchListener() {
          boolean matched = false;

          @Override
          public boolean getMatched() {
            return matched;
          }

          @Override
          public void onWaitStart() {
            listener.onWaitStart();
          }

          @Override
          public void onWaitEnd() {
            listener.onWaitEnd();
          }

          @Override
          public boolean onEntry(@Nullable QueueEntry queueEntry) throws InterruptedException {
            if (queueEntry == null) {
              matched = true;
              return listener.onEntry(null);
            }
            ExecuteEntry executeEntry = queueEntry.getExecuteEntry();
            String operationName = executeEntry.getOperationName();
            if (activeOperations.contains(operationName)) {
              logger.severe("WorkerContext::match: WARNING matched duplicate operation " + operationName);
              return false;
            }
            matched = true;
            activeOperations.add(operationName);
            boolean success = listener.onEntry(queueEntry);
            if (!success) {
              requeue(Operation.newBuilder()
                  .setName(operationName)
                  .setMetadata(Any.pack(QueuedOperationMetadata.newBuilder()
                      .setExecuteOperationMetadata(ExecuteOperationMetadata.newBuilder()
                          .setActionDigest(executeEntry.getActionDigest())
                          .setStdoutStreamName(executeEntry.getStdoutStreamName())
                          .setStderrStreamName(executeEntry.getStderrStreamName())
                          .setStage(Stage.QUEUED))
                      .setQueuedOperationDigest(queueEntry.getQueuedOperationDigest())
                      .build()))
                  .build());
            }
            return success;
          }
        };
        while (!dedupMatchListener.getMatched()) {
          operationQueueInstance.match(config.getPlatform(), dedupMatchListener);
        }
      }

      @Override
      public void requeue(Operation operation) throws InterruptedException {
        try {
          deactivate(operation.getName());
          ExecuteOperationMetadata metadata =
              operation.getMetadata().unpack(ExecuteOperationMetadata.class);

          ExecuteOperationMetadata executingMetadata = metadata.toBuilder()
              .setStage(ExecuteOperationMetadata.Stage.QUEUED)
              .build();

          operation = operation.toBuilder()
              .setMetadata(Any.pack(executingMetadata))
              .build();
          operationQueueInstance.putOperation(operation);
        } catch (InvalidProtocolBufferException e) {
          logger.log(SEVERE, "error unpacking execute operation metadata for " + operation.getName(), e);
        }
      }

      @Override
      public void logInfo(String msg) {
        logger.info(msg);
      }

      @Override
      public CASInsertionPolicy getFileCasPolicy() {
        return config.getFileCasPolicy();
      }

      @Override
      public CASInsertionPolicy getStdoutCasPolicy() {
        return config.getStdoutCasPolicy();
      }

      @Override
      public CASInsertionPolicy getStderrCasPolicy() {
        return config.getStderrCasPolicy();
      }

      @Override
      public int getInputFetchStageWidth() {
        return config.getInputFetchStageWidth();
      }

      @Override
      public int getExecuteStageWidth() {
        return config.getExecuteStageWidth();
      }

      @Override
      public boolean hasDefaultActionTimeout() {
        return config.hasDefaultActionTimeout();
      }

      @Override
      public boolean hasMaximumActionTimeout() {
        return config.hasMaximumActionTimeout();
      }

      @Override
      public boolean getStreamStdout() {
        return config.getStreamStdout();
      }

      @Override
      public boolean getStreamStderr() {
        return config.getStreamStderr();
      }

      @Override
      public Duration getDefaultActionTimeout() {
        return config.getDefaultActionTimeout();
      }

      @Override
      public Duration getMaximumActionTimeout() {
        return config.getMaximumActionTimeout();
      }

      @Override
      public void uploadOutputs(
          ActionResult.Builder resultBuilder,
          Path actionRoot,
          Iterable<String> outputFiles,
          Iterable<String> outputDirs)
          throws IOException, InterruptedException {
        Worker.uploadOutputs(
            resultBuilder,
            casInstance.getDigestUtil(),
            actionRoot,
            outputFiles,
            outputDirs,
            uploader,
            config.getInlineContentLimit(),
            config.getFileCasPolicy(),
            config.getStdoutCasPolicy(),
            config.getStderrCasPolicy());
      }

      private Map<Digest, Directory> createDirectoriesIndex(
          Iterable<Directory> directories) {
        Set<Digest> directoryDigests = Sets.newHashSet();
        ImmutableMap.Builder<Digest, Directory> directoriesIndex = new ImmutableMap.Builder<>();
        for (Directory directory : directories) {
          // double compute here...
          Digest directoryDigest = getDigestUtil().compute(directory);
          if (!directoryDigests.add(directoryDigest)) {
            continue;
          }
          directoriesIndex.put(directoryDigest, directory);
        }

        return directoriesIndex.build();
      }

      @Override
      public QueuedOperation getQueuedOperation(QueueEntry queueEntry)
          throws IOException, InterruptedException {
        Digest queuedOperationDigest = queueEntry.getQueuedOperationDigest();
        ByteString queuedOperationBlob = getBlob(casInstance, queuedOperationDigest);
        if (queuedOperationBlob == null) {
          return null;
        }
        try {
          return QueuedOperation.parseFrom(queuedOperationBlob);
        } catch (InvalidProtocolBufferException e) {
          logger.warning(
              format(
                  "invalid queued operation: %s(%s)",
                  queueEntry.getExecuteEntry().getOperationName(),
                  DigestUtil.toString(queuedOperationDigest)));
          return null;
        }
      }

      @Override
      public Path createExecDir(
          String operationName,
          Iterable<Directory> directories,
          Action action,
          Command command) throws IOException, InterruptedException {
        Map<Digest, Directory> directoriesIndex = createDirectoriesIndex(directories);
        OutputDirectory outputDirectory = OutputDirectory.parse(
            command.getOutputFilesList(),
            command.getOutputDirectoriesList());

        Path execDir = root.resolve(operationName);
        if (Files.exists(execDir)) {
          removeDirectory(execDir);
        }
        Files.createDirectories(execDir);

        ImmutableList.Builder<Path> inputFiles = new ImmutableList.Builder<>();
        ImmutableList.Builder<Digest> inputDirectories = new ImmutableList.Builder<>();

        boolean fetched = false;
        try {
          fetchInputs(
              execDir,
              action.getInputRootDigest(),
              directoriesIndex,
              outputDirectory,
              inputFiles,
              inputDirectories);
          fetched = true;
        } finally {
          if (!fetched) {
            fileCache.decrementReferences(inputFiles.build(), inputDirectories.build());
          }
        }

        rootInputFiles.put(execDir, inputFiles.build());
        rootInputDirectories.put(execDir, inputDirectories.build());

        boolean stamped = false;
        try {
          outputDirectory.stamp(execDir);
          stamped = true;
        } finally {
          if (!stamped) {
            destroyExecDir(execDir);
          }
        }

        return execDir;
      }

      @Override
      public void destroyExecDir(Path execDir) throws IOException {
        Iterable<Path> inputFiles = rootInputFiles.remove(execDir);
        Iterable<Digest> inputDirectories = rootInputDirectories.remove(execDir);

        fileCache.decrementReferences(inputFiles, inputDirectories);
        removeDirectory(execDir);
      }

      @Override
      public ExecutionPolicy getExecutionPolicy(String name) {
        return policies.get(name);
      }

      @Override
      public void deactivate(String operationName) {
        activeOperations.remove(operationName);
      }

      @Override
      public boolean putOperation(Operation operation, Action action) throws InterruptedException {
        return operationQueueInstance.putOperation(operation);
      }

      // doesn't belong in CAS or AC, must be in OQ
      @Override
<<<<<<< HEAD
      public OutputStream getStreamOutput(String name) {
        return operationQueueInstance.getStreamOutput(name, -1);
=======
      public OutputStream getOperationStreamOutput(String name) throws IOException {
        return operationQueueInstance.getOperationStreamWrite(name).getOutput();
>>>>>>> 594d4fac
      }

      @Override
      public void putActionResult(ActionKey actionKey, ActionResult actionResult) throws InterruptedException {
        acInstance.putActionResult(actionKey, actionResult);
      }
    };

    PipelineStage completeStage = new PutOperationStage((operation) -> context.deactivate(operation.getName()));
    PipelineStage errorStage = completeStage; /* new ErrorStage(); */
    PipelineStage reportResultStage = new ReportResultStage(context, completeStage, errorStage);
    PipelineStage executeActionStage = new ExecuteActionStage(context, reportResultStage, errorStage);
    reportResultStage.setInput(executeActionStage);
    PipelineStage inputFetchStage = new InputFetchStage(context, executeActionStage, new PutOperationStage(context::requeue));
    executeActionStage.setInput(inputFetchStage);
    PipelineStage matchStage = new MatchStage(context, inputFetchStage, errorStage);
    inputFetchStage.setInput(matchStage);

    Pipeline pipeline = new Pipeline();
    // pipeline.add(errorStage, 0);
    pipeline.add(matchStage, 1);
    pipeline.add(inputFetchStage, 2);
    pipeline.add(executeActionStage, 3);
    pipeline.add(reportResultStage, 4);
    pipeline.start();
    pipeline.join(); // uninterruptable
    if (Thread.interrupted()) {
      throw new InterruptedException();
    }
    retryScheduler.shutdown();
    if (!shutdownAndAwaitTermination(retryScheduler, 1, MINUTES)) {
      logger.severe("unable to terminate retry scheduler");
    }
  }

  private static WorkerConfig toWorkerConfig(Readable input, WorkerOptions options) throws IOException {
    WorkerConfig.Builder builder = WorkerConfig.newBuilder();
    TextFormat.merge(input, builder);
    if (!Strings.isNullOrEmpty(options.root)) {
      builder.setRoot(options.root);
    }

    if (!Strings.isNullOrEmpty(options.casCacheDirectory)) {
      builder.setCasCacheDirectory(options.casCacheDirectory);
    }
    return builder.build();
  }

  private static void printUsage(OptionsParser parser) {
    logger.info("Usage: CONFIG_PATH");
    logger.info(parser.describeOptions(Collections.<String, String>emptyMap(),
                                              OptionsParser.HelpVerbosity.LONG));
  }

  /**
   * returns success or failure
   */
  static boolean workerMain(String[] args) {
    OptionsParser parser = OptionsParser.newOptionsParser(WorkerOptions.class);
    parser.parseAndExitUponError(args);
    List<String> residue = parser.getResidue();
    if (residue.isEmpty()) {
      printUsage(parser);
      return false;
    }
    Path configPath = Paths.get(residue.get(0));
    try (InputStream configInputStream = Files.newInputStream(configPath)) {
      Worker worker = new Worker(toWorkerConfig(new InputStreamReader(configInputStream), parser.getOptions(WorkerOptions.class)));
      configInputStream.close();
      worker.start();
      return true;
    } catch (IOException e) {
      System.err.println("error: " + formatIOError(e));
    } catch (ConfigurationException e) {
      System.err.println("error: " + e.getMessage());
    } catch (InterruptedException e) {
      System.err.println("error: interrupted");
    }
    return false;
  }

  public static void main(String[] args) {
    System.exit(workerMain(args) ? 0 : 1);
  }
}<|MERGE_RESOLUTION|>--- conflicted
+++ resolved
@@ -14,24 +14,21 @@
 
 package build.buildfarm.worker.operationqueue;
 
-<<<<<<< HEAD
+import static build.buildfarm.common.IOUtils.formatIOError;
 import static build.buildfarm.instance.Utils.getBlob;
 import static build.buildfarm.worker.CASFileCache.getInterruptiblyOrIOException;
 import static build.buildfarm.worker.Utils.removeDirectory;
 import static com.google.common.collect.Maps.uniqueIndex;
 import static com.google.common.util.concurrent.Futures.allAsList;
 import static com.google.common.util.concurrent.MoreExecutors.newDirectExecutorService;
-import static java.lang.String.format;
-import static java.util.concurrent.TimeUnit.DAYS;
-import static java.util.logging.Level.SEVERE;
-=======
-import static build.buildfarm.common.IOUtils.formatIOError;
-import static com.google.common.collect.Maps.uniqueIndex;
 import static com.google.common.util.concurrent.MoreExecutors.listeningDecorator;
 import static com.google.common.util.concurrent.MoreExecutors.shutdownAndAwaitTermination;
+import static java.lang.String.format;
 import static java.util.concurrent.Executors.newSingleThreadScheduledExecutor;
+import static java.util.concurrent.TimeUnit.DAYS;
 import static java.util.concurrent.TimeUnit.MINUTES;
->>>>>>> 594d4fac
+import static java.util.concurrent.TimeUnit.SECONDS;
+import static java.util.logging.Level.SEVERE;
 
 import build.bazel.remote.execution.v2.Action;
 import build.bazel.remote.execution.v2.ActionResult;
@@ -46,21 +43,14 @@
 import build.buildfarm.common.DigestUtil;
 import build.buildfarm.common.DigestUtil.ActionKey;
 import build.buildfarm.common.DigestUtil.HashFunction;
-<<<<<<< HEAD
 import build.buildfarm.common.InputStreamFactory;
 import build.buildfarm.common.Poller;
-=======
-import build.buildfarm.common.function.InterruptingConsumer;
->>>>>>> 594d4fac
 import build.buildfarm.common.grpc.Retrier;
 import build.buildfarm.common.grpc.Retrier.Backoff;
 import build.buildfarm.instance.Instance;
 import build.buildfarm.instance.Instance.MatchListener;
 import build.buildfarm.instance.stub.ByteStreamUploader;
-<<<<<<< HEAD
 import build.buildfarm.instance.stub.Chunker;
-=======
->>>>>>> 594d4fac
 import build.buildfarm.instance.stub.StubInstance;
 import build.buildfarm.v1test.CASInsertionPolicy;
 import build.buildfarm.v1test.ExecuteEntry;
@@ -119,11 +109,6 @@
 import java.util.Set;
 import java.util.concurrent.ConcurrentHashMap;
 import java.util.concurrent.ConcurrentSkipListSet;
-<<<<<<< HEAD
-import java.util.concurrent.Executors;
-import java.util.concurrent.TimeUnit;
-=======
->>>>>>> 594d4fac
 import java.util.function.Predicate;
 import java.util.logging.Logger;
 import javax.annotation.Nullable;
@@ -144,6 +129,7 @@
 
   private static final ListeningScheduledExecutorService retryScheduler =
       listeningDecorator(newSingleThreadScheduledExecutor());
+  private static final Retrier retrier = createStubRetrier();
   private final Set<String> activeOperations = new ConcurrentSkipListSet<>();
 
   private static ManagedChannel createChannel(String target) {
@@ -194,43 +180,24 @@
 
   private static Instance newStubInstance(
       InstanceEndpoint instanceEndpoint,
-<<<<<<< HEAD
       DigestUtil digestUtil) {
     return newStubInstance(
-=======
-      DigestUtil digestUtil,
-      Retrier retrier) {
-    return createInstance(
->>>>>>> 594d4fac
         instanceEndpoint.getInstanceName(),
-        digestUtil,
         createChannel(instanceEndpoint.getTarget()),
-<<<<<<< HEAD
         digestUtil);
-=======
-        null,
-        retrier);
->>>>>>> 594d4fac
   }
 
   private static Instance newStubInstance(
       String name,
-<<<<<<< HEAD
       ManagedChannel channel,
       DigestUtil digestUtil) {
     return new StubInstance(
         name,
-        "",
+        /* identifier=*/ "",
         digestUtil,
         channel,
-        60 /* FIXME CONFIG */, TimeUnit.SECONDS);
-=======
-      DigestUtil digestUtil,
-      Channel channel,
-      ByteStreamUploader uploader,
-      Retrier retrier) {
-    return new StubInstance(name, digestUtil, channel, uploader, retrier, retryScheduler);
->>>>>>> 594d4fac
+        60 /* FIXME CONFIG */, SECONDS,
+        retrier, retryScheduler);
   }
 
   public Worker(WorkerConfig config) throws ConfigurationException {
@@ -248,28 +215,15 @@
     /* initialization */
     DigestUtil digestUtil = new DigestUtil(hashFunction);
     InstanceEndpoint casEndpoint = config.getContentAddressableStorage();
-<<<<<<< HEAD
     ManagedChannel casChannel = createChannel(casEndpoint.getTarget());
-    uploader = createStubUploader(casChannel);
+    uploader = createStubUploader(casChannel, retrier);
     casInstance = newStubInstance(casEndpoint.getInstanceName(), casChannel, digestUtil);
     acInstance = newStubInstance(config.getActionCache(), digestUtil);
     operationQueueInstance = newStubInstance(config.getOperationQueue(), digestUtil);
     InputStreamFactory inputStreamFactory = new InputStreamFactory() {
       @Override
-      public InputStream newInput(Digest digest, long offset) throws IOException, InterruptedException {
-        return casInstance.newStreamInput(casInstance.getBlobName(digest), offset);
-=======
-    Channel casChannel = createChannel(casEndpoint.getTarget());
-    Retrier retrier = createStubRetrier();
-    uploader = createStubUploader(casChannel, retrier);
-    casInstance = createInstance(casEndpoint.getInstanceName(), digestUtil, casChannel, uploader, retrier);
-    acInstance = createInstance(config.getActionCache(), digestUtil, retrier);
-    operationQueueInstance = createInstance(config.getOperationQueue(), digestUtil, retrier);
-    InputStreamFactory inputStreamFactory = new InputStreamFactory() {
-      @Override
       public InputStream newInput(Digest digest, long offset) throws IOException {
         return casInstance.newBlobInput(digest, offset);
->>>>>>> 594d4fac
       }
     };
     fileCache = new InjectedCASFileCache(
@@ -765,13 +719,8 @@
 
       // doesn't belong in CAS or AC, must be in OQ
       @Override
-<<<<<<< HEAD
-      public OutputStream getStreamOutput(String name) {
-        return operationQueueInstance.getStreamOutput(name, -1);
-=======
       public OutputStream getOperationStreamOutput(String name) throws IOException {
         return operationQueueInstance.getOperationStreamWrite(name).getOutput();
->>>>>>> 594d4fac
       }
 
       @Override
