// Copyright 2017 The Bazel Authors. All rights reserved.
//
// Licensed under the Apache License, Version 2.0 (the "License");
// you may not use this file except in compliance with the License.
// You may obtain a copy of the License at
//
//    http://www.apache.org/licenses/LICENSE-2.0
//
// Unless required by applicable law or agreed to in writing, software
// distributed under the License is distributed on an "AS IS" BASIS,
// WITHOUT WARRANTIES OR CONDITIONS OF ANY KIND, either express or implied.
// See the License for the specific language governing permissions and
// limitations under the License.

package build.buildfarm.worker;

import com.google.common.util.concurrent.SettableFuture;
import java.util.ArrayList;
import java.util.HashMap;
import java.util.List;
import java.util.Map;
import java.util.logging.Level;
import lombok.extern.java.Log;

@Log
public class Pipeline {
  private final Map<PipelineStage, Thread> stageThreads;
  private final PipelineStageThreadGroup stageThreadGroup;
  private final Map<PipelineStage, Integer> stageClosePriorities;
  private Thread joiningThread = null;
  private boolean closing = false;
<<<<<<< HEAD
=======

  // FIXME ThreadGroup?
>>>>>>> ece844a1

  public Pipeline() {
    stageThreads = new HashMap<>();
    stageClosePriorities = new HashMap<>();
    stageThreadGroup = new PipelineStageThreadGroup();
  }

  public void add(PipelineStage stage, int closePriority) {
    stageThreads.put(stage, new Thread(stageThreadGroup, stage, stage.name()));
    if (closePriority < 0) {
      throw new IllegalArgumentException("closePriority cannot be negative");
    }
    stageClosePriorities.put(stage, closePriority);
  }

  /**
   * Start the pipeline.
   *
   * <p>You can provide callback which is invoked when any stage has an uncaught exception, for
   * instance to shutdown the worker gracefully
   */
  public void start(SettableFuture<Void> uncaughtExceptionFuture) {
    stageThreadGroup.setUncaughtExceptionFuture(uncaughtExceptionFuture);
    for (Thread stageThread : stageThreads.values()) {
      stageThread.start();
    }
  }

  public void close() throws InterruptedException {
    synchronized (this) {
      closing = true;
      if (joiningThread != null) {
        joiningThread.interrupt();
        joiningThread = null;
      }
    }
    join(true);
  }

  /** Inform MatchStage to stop matching or picking up new Operations from queue. */
  public void stopMatchingOperations() {
    for (Map.Entry<PipelineStage, Thread> entry : stageThreads.entrySet()) {
      PipelineStage stage = entry.getKey();
      if (stage instanceof MatchStage) {
        MatchStage matchStage = (MatchStage) stage;
        matchStage.prepareForGracefulShutdown();
        entry.getValue().interrupt();
        return;
      }
    }
  }

  /**
   * Checking if there is any ongoing actions in any stages of the pipeline.
   *
   * @return true of all PipelineStages are empty.
   */
  public boolean isEmpty() {
    for (PipelineStage stage : stageClosePriorities.keySet()) {
      // InputFetchStage
      if (stage instanceof InputFetchStage) {
        int slotUsage = ((InputFetchStage) stage).getSlotUsage();
        if (slotUsage != 0) {
          log.log(
              Level.INFO,
              String.format("InputFetchStage is not empty with slot usage: %d!", slotUsage));
          return false;
        }
      } else if (stage instanceof ExecuteActionStage) { // ExecuteActionStage
        int slotUsage = ((ExecuteActionStage) stage).getSlotUsage();
        if (slotUsage != 0) {
          log.log(Level.INFO, String.format("ExecuteActionStage slot usage: %d!", slotUsage));
          return false;
        }
      } else { // not SuperScalar stage
        if (stage.claimed) {
          log.log(Level.INFO, "NonSuperScalarPipelineStage is not empty yet!");
          return false;
        }
      }
    }
    return true;
  }

  public boolean hasStages() {
    return !stageThreads.isEmpty();
  }

  public void join() throws InterruptedException {
    synchronized (this) {
      joiningThread = Thread.currentThread();
    }
    join(false);
    synchronized (this) {
      joiningThread = null;
    }
  }

  private void join(boolean closeStage) throws InterruptedException {
    List<PipelineStage> inactiveStages = new ArrayList<>();
    InterruptedException intEx = null;
    try {
      while (!stageThreads.isEmpty()) {
        if (closeStage) {
          PipelineStage stageToClose = null;
          int maxPriority = -1;
          for (PipelineStage stage : stageThreads.keySet()) {
            if (stage.isClosed()) {
              stageToClose = null;
              break;
            }
            if (stageClosePriorities.get(stage) > maxPriority) {
              maxPriority = stageClosePriorities.get(stage);
              stageToClose = stage;
            }
          }
          if (stageToClose != null && !stageToClose.isClosed()) {
            log.log(Level.FINER, "Closing stage " + stageToClose + " at priority " + maxPriority);
            stageToClose.close();
          }
        }
        boolean longStageWait = !closeStage;
        for (Map.Entry<PipelineStage, Thread> stageThread : stageThreads.entrySet()) {
          PipelineStage stage = stageThread.getKey();
          Thread thread = stageThread.getValue();
          try {
            // 0 is wait forever, no instant wait
            thread.join(longStageWait ? 1000 : 1);
          } catch (InterruptedException e) {
            if (!closeStage) {
              synchronized (this) {
                while (closing && !stageThreads.isEmpty()) {
                  wait();
                }
              }
              throw e;
            }
            intEx = e;
          }

          if (!thread.isAlive()) {
            log.log(
                Level.FINER,
                "Stage "
                    + stage.name()
                    + " has exited at priority "
                    + stageClosePriorities.get(stage));
            inactiveStages.add(stage);
          } else if (stage.isClosed()) {
            log.log(
                Level.INFO,
                "Interrupting unterminated closed thread in stage "
                    + stage.name()
                    + " at priority "
                    + stageClosePriorities.get(stage));
            thread.interrupt();
          }
          longStageWait = false;
        }
        for (PipelineStage stage : inactiveStages) {
          synchronized (this) {
            stageThreads.remove(stage);
            closeStage = true;
            notify();
          }
        }
        inactiveStages.clear();
      }
    } finally {
      if (intEx != null) {
        throw intEx;
      }
    }
  }
}<|MERGE_RESOLUTION|>--- conflicted
+++ resolved
@@ -14,7 +14,6 @@
 
 package build.buildfarm.worker;
 
-import com.google.common.util.concurrent.SettableFuture;
 import java.util.ArrayList;
 import java.util.HashMap;
 import java.util.List;
@@ -25,38 +24,26 @@
 @Log
 public class Pipeline {
   private final Map<PipelineStage, Thread> stageThreads;
-  private final PipelineStageThreadGroup stageThreadGroup;
   private final Map<PipelineStage, Integer> stageClosePriorities;
   private Thread joiningThread = null;
   private boolean closing = false;
-<<<<<<< HEAD
-=======
 
   // FIXME ThreadGroup?
->>>>>>> ece844a1
 
   public Pipeline() {
     stageThreads = new HashMap<>();
     stageClosePriorities = new HashMap<>();
-    stageThreadGroup = new PipelineStageThreadGroup();
   }
 
   public void add(PipelineStage stage, int closePriority) {
-    stageThreads.put(stage, new Thread(stageThreadGroup, stage, stage.name()));
+    stageThreads.put(stage, new Thread(stage));
     if (closePriority < 0) {
       throw new IllegalArgumentException("closePriority cannot be negative");
     }
     stageClosePriorities.put(stage, closePriority);
   }
 
-  /**
-   * Start the pipeline.
-   *
-   * <p>You can provide callback which is invoked when any stage has an uncaught exception, for
-   * instance to shutdown the worker gracefully
-   */
-  public void start(SettableFuture<Void> uncaughtExceptionFuture) {
-    stageThreadGroup.setUncaughtExceptionFuture(uncaughtExceptionFuture);
+  public void start() {
     for (Thread stageThread : stageThreads.values()) {
       stageThread.start();
     }
