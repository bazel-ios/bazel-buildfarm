// Copyright 2017 The Bazel Authors. All rights reserved.
//
// Licensed under the Apache License, Version 2.0 (the "License");
// you may not use this file except in compliance with the License.
// You may obtain a copy of the License at
//
//    http://www.apache.org/licenses/LICENSE-2.0
//
// Unless required by applicable law or agreed to in writing, software
// distributed under the License is distributed on an "AS IS" BASIS,
// WITHOUT WARRANTIES OR CONDITIONS OF ANY KIND, either express or implied.
// See the License for the specific language governing permissions and
// limitations under the License.

package build.buildfarm.worker;

import static com.google.common.collect.Maps.uniqueIndex;
import static com.google.protobuf.util.Durations.add;
import static com.google.protobuf.util.Durations.compare;
import static com.google.protobuf.util.Durations.fromSeconds;
import static java.lang.String.format;
import static java.util.concurrent.TimeUnit.DAYS;
import static java.util.concurrent.TimeUnit.MICROSECONDS;

import build.bazel.remote.execution.v2.Action;
import build.bazel.remote.execution.v2.ActionResult;
import build.bazel.remote.execution.v2.Command;
import build.bazel.remote.execution.v2.Command.EnvironmentVariable;
import build.bazel.remote.execution.v2.ExecuteOperationMetadata;
import build.bazel.remote.execution.v2.ExecutionStage;
import build.bazel.remote.execution.v2.Platform.Property;
import build.buildfarm.common.ProcessUtils;
import build.buildfarm.common.Time;
import build.buildfarm.common.Write;
import build.buildfarm.common.Write.NullWrite;
import build.buildfarm.common.config.ExecutionPolicy;
import build.buildfarm.common.config.ExecutionWrapper;
import build.buildfarm.v1test.ExecutingOperationMetadata;
import build.buildfarm.worker.WorkerContext.IOResource;
import build.buildfarm.worker.resources.ResourceLimits;
import com.github.dockerjava.api.DockerClient;
import com.github.dockerjava.core.DockerClientBuilder;
import com.google.common.base.Stopwatch;
import com.google.common.collect.ImmutableList;
import com.google.devtools.build.lib.shell.Protos.ExecutionStatistics;
import com.google.longrunning.Operation;
import com.google.protobuf.Any;
import com.google.protobuf.ByteString;
import com.google.protobuf.Duration;
import com.google.protobuf.InvalidProtocolBufferException;
import com.google.protobuf.util.Durations;
import com.google.protobuf.util.Timestamps;
import com.google.rpc.Code;
import io.grpc.Deadline;
import java.io.FileInputStream;
import java.io.IOException;
import java.nio.file.Path;
import java.util.ArrayList;
import java.util.Iterator;
import java.util.List;
import java.util.Map;
import java.util.concurrent.TimeUnit;
import java.util.logging.Level;
import lombok.extern.java.Log;

@Log
class Executor {
  private static final int INCOMPLETE_EXIT_CODE = -1;

  private final WorkerContext workerContext;
  private final OperationContext operationContext;
  private final ExecuteActionStage owner;
  private int exitCode = INCOMPLETE_EXIT_CODE;
  private boolean wasErrored = false;

  Executor(
      WorkerContext workerContext, OperationContext operationContext, ExecuteActionStage owner) {
    this.workerContext = workerContext;
    this.operationContext = operationContext;
    this.owner = owner;
  }

  // ensure that only one error put attempt occurs
  private void putError() throws InterruptedException {
    if (!wasErrored) {
      wasErrored = true;
      owner.error().put(operationContext);
    }
  }

  private long runInterruptible(Stopwatch stopwatch, ResourceLimits limits)
      throws InterruptedException {
    long startedAt = System.currentTimeMillis();

    ExecuteOperationMetadata metadata;
    try {
      metadata = operationContext.operation.getMetadata().unpack(ExecuteOperationMetadata.class);
    } catch (InvalidProtocolBufferException e) {
      log.log(Level.SEVERE, "invalid execute operation metadata", e);
      return 0;
    }
    ExecuteOperationMetadata executingMetadata =
        metadata.toBuilder().setStage(ExecutionStage.Value.EXECUTING).build();

    Iterable<ExecutionPolicy> policies = new ArrayList<>();
    if (limits.useExecutionPolicies) {
      policies =
          ExecutionPolicies.forPlatform(
              operationContext.command.getPlatform(), workerContext::getExecutionPolicies);
    }

    Operation operation =
        operationContext
            .operation
            .toBuilder()
            .setMetadata(
                Any.pack(
                    ExecutingOperationMetadata.newBuilder()
                        .setStartedAt(startedAt)
                        .setExecutingOn(workerContext.getName())
                        .setExecuteOperationMetadata(executingMetadata)
                        .setRequestMetadata(
                            operationContext.queueEntry.getExecuteEntry().getRequestMetadata())
                        .build()))
            .build();

    boolean operationUpdateSuccess = false;
    try {
      operationUpdateSuccess = workerContext.putOperation(operation);
    } catch (IOException e) {
      log.log(
          Level.SEVERE, format("error putting operation %s as EXECUTING", operation.getName()), e);
    }

    if (!operationUpdateSuccess) {
      log.log(
          Level.WARNING,
          String.format(
              "Executor::run(%s): could not transition to EXECUTING", operation.getName()));
      putError();
      return 0;
    }

    // settings for deciding timeout
    TimeoutSettings timeoutSettings = new TimeoutSettings();
    timeoutSettings.defaultTimeout = workerContext.getDefaultActionTimeout();
    timeoutSettings.maxTimeout = workerContext.getMaximumActionTimeout();

    // decide timeout and begin deadline
    Duration timeout = decideTimeout(timeoutSettings, operationContext.action);
    Deadline pollDeadline = Time.toDeadline(timeout).offset(30, TimeUnit.SECONDS);

    workerContext.resumePoller(
        operationContext.poller,
        "Executor",
        operationContext.queueEntry,
        ExecutionStage.Value.EXECUTING,
        Thread.currentThread()::interrupt,
        pollDeadline);

    try {
      return executePolled(operation, limits, policies, timeout, stopwatch);
    } finally {
      operationContext.poller.pause();
    }
  }

  private static Duration decideTimeout(TimeoutSettings settings, Action action) {
    // First we need to acquire the appropriate timeout duration for the action.
    // We begin with a default configured timeout.
    Duration timeout = settings.defaultTimeout;

    // Typically the timeout comes from the client as a part of the action.
    // We will use this if the client has provided a value.
    if (action.hasTimeout()) {
      timeout = action.getTimeout();
    }

    // Now that a timeout is chosen, it may be adjusted further based on execution considerations.
    // For example, an additional padding time may be added to guarantee resource cleanup around the
    // action's execution.
    if (settings.applyTimeoutPadding) {
      timeout = add(timeout, fromSeconds(settings.timeoutPaddingSeconds));
    }

    // Ensure the timeout is not too long by comparing it to the maximum allowed timeout
    if (compare(timeout, settings.maxTimeout) > 0) {
      timeout = settings.maxTimeout;
    }

    return timeout;
  }

  private long executePolled(
      Operation operation,
      ResourceLimits limits,
      Iterable<ExecutionPolicy> policies,
      Duration timeout,
      Stopwatch stopwatch)
      throws InterruptedException {
    /* execute command */
    log.log(Level.FINE, "Executor: Operation " + operation.getName() + " Executing command");

    ActionResult.Builder resultBuilder = operationContext.executeResponse.getResultBuilder();
    resultBuilder
        .getExecutionMetadataBuilder()
        .setExecutionStartTimestamp(Timestamps.fromMillis(System.currentTimeMillis()));

    Command command = operationContext.command;
    Path workingDirectory = operationContext.execDir;
    if (!command.getWorkingDirectory().isEmpty()) {
      workingDirectory = workingDirectory.resolve(command.getWorkingDirectory());
    }

    String operationName = operation.getName();

    ImmutableList.Builder<String> arguments = ImmutableList.builder();
    Code statusCode;
    try (IOResource resource =
        workerContext.limitExecution(
            operationName, arguments, operationContext.command, workingDirectory)) {
      for (ExecutionPolicy policy : policies) {
        if (policy.getExecutionWrapper() != null) {
          arguments.addAll(transformWrapper(policy.getExecutionWrapper()));
        }
      }

      if (System.getProperty("os.name").contains("Win")) {
        // Make sure that the executable path is absolute, otherwise processbuilder fails on windows
        Iterator<String> argumentItr = command.getArgumentsList().iterator();
        if (argumentItr.hasNext()) {
          String exe = argumentItr.next(); // Get first element, this is the executable
          arguments.add(workingDirectory.resolve(exe).toAbsolutePath().normalize().toString());
          argumentItr.forEachRemaining(arguments::add);
        }
      } else {
        arguments.addAll(command.getArgumentsList());
      }

      statusCode =
          executeCommand(
              operationName,
              workingDirectory,
              arguments.build(),
              command.getEnvironmentVariablesList(),
              limits,
              timeout,
              // executingMetadata.getStdoutStreamName(),
              // executingMetadata.getStderrStreamName(),
              resultBuilder);

      // From Bazel Test Encyclopedia:
      // If the main process of a test exits, but some of its children are still running,
      // the test runner should consider the run complete and count it as a success or failure
      // based on the exit code observed from the main process. The test runner may kill any stray
      // processes. Tests should not leak processes in this fashion.
      // Based on configuration, we will decide whether remaining resources should be an error.
      if (workerContext.shouldErrorOperationOnRemainingResources()
          && resource.isReferenced()
          && statusCode == Code.OK) {
        // there should no longer be any references to the resource. Any references will be
        // killed upon close, but we must error the operation due to improper execution
        // per the gRPC spec: 'The operation was attempted past the valid range.' Seems
        // appropriate
        statusCode = Code.OUT_OF_RANGE;
        operationContext
            .executeResponse
            .getStatusBuilder()
            .setMessage("command resources were referenced after execution completed");
      }
    } catch (IOException e) {
      log.log(Level.SEVERE, format("error executing operation %s", operationName), e);
      operationContext.poller.pause();
      putError();
      return 0;
    }

    // switch poller to disable deadline
    operationContext.poller.pause();
    workerContext.resumePoller(
        operationContext.poller,
        "Executor(claim)",
        operationContext.queueEntry,
        ExecutionStage.Value.EXECUTING,
        () -> {},
        Deadline.after(10, DAYS));

    resultBuilder
        .getExecutionMetadataBuilder()
        .setExecutionCompletedTimestamp(Timestamps.fromMillis(System.currentTimeMillis()));
    long executeUSecs = stopwatch.elapsed(MICROSECONDS);

    log.log(
        Level.FINE,
        String.format(
            "Executor::executeCommand(%s): Completed command: exit code %d",
            operationName, resultBuilder.getExitCode()));

    operationContext.executeResponse.getStatusBuilder().setCode(statusCode.getNumber());
    OperationContext reportOperationContext =
        operationContext.toBuilder().setOperation(operation).build();
    boolean claimed = owner.output().claim(reportOperationContext);
    operationContext.poller.pause();
    if (claimed) {
      try {
        owner.output().put(reportOperationContext);
      } catch (InterruptedException e) {
        owner.output().release();
        throw e;
      }
    } else {
      log.log(Level.FINE, "Executor: Operation " + operationName + " Failed to claim output");
      boolean wasInterrupted = Thread.interrupted();
      try {
        putError();
      } finally {
        if (wasInterrupted) {
          Thread.currentThread().interrupt();
        }
      }
    }
    return stopwatch.elapsed(MICROSECONDS) - executeUSecs;
  }

  public void run(ResourceLimits limits) {
    long stallUSecs = 0;
    Stopwatch stopwatch = Stopwatch.createStarted();
    String operationName = operationContext.operation.getName();
    try {
      stallUSecs = runInterruptible(stopwatch, limits);
    } catch (InterruptedException e) {
      /* we can be interrupted when the poller fails */
      try {
        putError();
      } catch (InterruptedException errorEx) {
        log.log(Level.SEVERE, format("interrupted while erroring %s", operationName), errorEx);
      } finally {
        Thread.currentThread().interrupt();
      }
    } catch (Exception e) {
      // clear interrupt flag for error put
      boolean wasInterrupted = Thread.interrupted();
      log.log(Level.SEVERE, format("errored during execution of %s", operationName), e);
      try {
        putError();
      } catch (InterruptedException errorEx) {
        log.log(
            Level.SEVERE,
            format("interrupted while erroring %s after error", operationName),
            errorEx);
      } catch (Exception errorEx) {
        log.log(
            Level.SEVERE, format("errored while erroring %s after error", operationName), errorEx);
      }
      if (wasInterrupted) {
        Thread.currentThread().interrupt();
      }
      throw e;
    } finally {
      boolean wasInterrupted = Thread.interrupted();
      try {
        owner.releaseExecutor(
            operationName,
            limits.cpu.claimed,
            stopwatch.elapsed(MICROSECONDS),
            stallUSecs,
            exitCode);
      } finally {
        if (wasInterrupted) {
          Thread.currentThread().interrupt();
        }
      }
    }
  }

  private Iterable<String> transformWrapper(ExecutionWrapper wrapper) {
    ImmutableList.Builder<String> arguments = ImmutableList.builder();

    Map<String, Property> properties =
        uniqueIndex(operationContext.command.getPlatform().getPropertiesList(), Property::getName);

    arguments.add(wrapper.getPath());

    if (wrapper.getArguments() != null) {
      for (String argument : wrapper.getArguments()) {
        // If the argument is of the form <propertyName>, substitute the value of
        // the property from the platform specification.
        if (!argument.equals("<>")
            && argument.charAt(0) == '<'
            && argument.charAt(argument.length() - 1) == '>') {
          // substitute with matching platform property content
          // if this property is not present, the wrapper is ignored
          String propertyName = argument.substring(1, argument.length() - 1);
          Property property = properties.get(propertyName);
          if (property == null) {
            return ImmutableList.of();
          }
          arguments.add(property.getValue());
        } else {
          // If the argument isn't of the form <propertyName>, add the argument directly:
          arguments.add(argument);
        }
      }
    }

    return arguments.build();
  }

  @SuppressWarnings("ConstantConditions")
  private Code executeCommand(
      String operationName,
      Path execDir,
      List<String> arguments,
      List<EnvironmentVariable> environmentVariables,
      ResourceLimits limits,
      Duration timeout,
      ActionResult.Builder resultBuilder)
      throws IOException, InterruptedException {
    ProcessBuilder processBuilder =
        new ProcessBuilder(arguments).directory(execDir.toAbsolutePath().toFile());

    Map<String, String> environment = processBuilder.environment();
    environment.clear();
    for (EnvironmentVariable environmentVariable : environmentVariables) {
      environment.put(environmentVariable.getName(), environmentVariable.getValue());
    }
    for (Map.Entry<String, String> environmentVariable :
        limits.extraEnvironmentVariables.entrySet()) {
      environment.put(environmentVariable.getKey(), environmentVariable.getValue());
    }

    // allow debugging before an execution
    if (limits.debugBeforeExecution) {
      return ExecutionDebugger.performBeforeExecutionDebug(processBuilder, limits, resultBuilder);
    }

    // run the action under docker
    if (limits.containerSettings.enabled) {
      DockerClient dockerClient = DockerClientBuilder.getInstance().build();

      // create settings
      DockerExecutorSettings settings = new DockerExecutorSettings();
      settings.fetchTimeout = Durations.fromMinutes(1);
      settings.operationContext = operationContext;
      settings.execDir = execDir;
      settings.limits = limits;
      settings.envVars = environment;
      settings.timeout = timeout;
      settings.arguments = arguments;

      return DockerExecutor.runActionWithDocker(dockerClient, settings, resultBuilder);
    }

    long startNanoTime = System.nanoTime();
    Process process;
    try {
      process = ProcessUtils.threadSafeStart(processBuilder);
      process.getOutputStream().close();
    } catch (IOException e) {
      log.log(Level.SEVERE, format("error starting process for %s", operationName), e);
      // again, should we do something else here??
      resultBuilder.setExitCode(INCOMPLETE_EXIT_CODE);
      // The openjdk IOException for an exec failure here includes the working
      // directory of the execution. Drop it and reconstruct without it if we
      // can get the cause.
      Throwable t = e.getCause();
      String message;
      if (t != null) {
        message =
            "Cannot run program \"" + processBuilder.command().get(0) + "\": " + t.getMessage();
      } else {
        message = e.getMessage();
      }
      resultBuilder.setStderrRaw(ByteString.copyFromUtf8(message));
      return Code.INVALID_ARGUMENT;
    }

    // Create threads to extract stdout/stderr from a process.
    // The readers attach to the process's input/error streams.
    final Write stdoutWrite = new NullWrite();
    final Write stderrWrite = new NullWrite();
    ByteStringWriteReader stdoutReader =
        new ByteStringWriteReader(
            process.getInputStream(), stdoutWrite, (int) workerContext.getStandardOutputLimit());
    ByteStringWriteReader stderrReader =
        new ByteStringWriteReader(
            process.getErrorStream(), stderrWrite, (int) workerContext.getStandardErrorLimit());

<<<<<<< HEAD
    Thread stdoutReaderThread = new Thread(stdoutReader, "executor.stdout-reader");
    Thread stderrReaderThread = new Thread(stderrReader, "executor.stderr-reader");
=======
    Thread stdoutReaderThread = new Thread(stdoutReader, "Executor.stdoutReader");
    Thread stderrReaderThread = new Thread(stderrReader, "Executor.stderrReader");
>>>>>>> 33ea5759
    stdoutReaderThread.start();
    stderrReaderThread.start();

    Code statusCode = Code.OK;
    boolean processCompleted = false;
    try {
      if (timeout == null) {
        exitCode = process.waitFor();
        processCompleted = true;
      } else {
        long timeoutNanos = timeout.getSeconds() * 1000000000L + timeout.getNanos();
        long remainingNanoTime = timeoutNanos - (System.nanoTime() - startNanoTime);
        if (process.waitFor(remainingNanoTime, TimeUnit.NANOSECONDS)) {
          exitCode = process.exitValue();
          processCompleted = true;
        } else {
          log.log(
              Level.INFO,
              format("process timed out for %s after %ds", operationName, timeout.getSeconds()));
          statusCode = Code.DEADLINE_EXCEEDED;
        }
      }
    } finally {
      if (!processCompleted) {
        process.destroy();
        int waitMillis = 1000;
        while (!process.waitFor(waitMillis, TimeUnit.MILLISECONDS)) {
          log.log(
              Level.INFO,
              format("process did not respond to termination for %s, killing it", operationName));
          process.destroyForcibly();
          waitMillis = 100;
        }
      }
    }

    // Now that the process is completed, extract the final stdout/stderr.
    ByteString stdout = ByteString.EMPTY;
    ByteString stderr = ByteString.EMPTY;
    try {
      stdoutReaderThread.join();
      stderrReaderThread.join();
      stdout = stdoutReader.getData();
      stderr = stderrReader.getData();

    } catch (Exception e) {
      log.log(Level.SEVERE, "error extracting stdout/stderr: ", e.getMessage());
    }

    resultBuilder.setExitCode(exitCode).setStdoutRaw(stdout).setStderrRaw(stderr);

    // allow debugging after an execution
    if (limits.debugAfterExecution) {
      // Obtain execution statistics recorded while the action executed.
      // Currently we can only source this data when using the sandbox.
      ExecutionStatistics executionStatistics = ExecutionStatistics.newBuilder().build();
      if (limits.useLinuxSandbox) {
        executionStatistics =
            ExecutionStatistics.newBuilder()
                .mergeFrom(
                    new FileInputStream(execDir.resolve("action_execution_statistics").toString()))
                .build();
      }

      return ExecutionDebugger.performAfterExecutionDebug(
          processBuilder, exitCode, limits, executionStatistics, resultBuilder);
    }

    return statusCode;
  }
}<|MERGE_RESOLUTION|>--- conflicted
+++ resolved
@@ -486,13 +486,8 @@
         new ByteStringWriteReader(
             process.getErrorStream(), stderrWrite, (int) workerContext.getStandardErrorLimit());
 
-<<<<<<< HEAD
-    Thread stdoutReaderThread = new Thread(stdoutReader, "executor.stdout-reader");
-    Thread stderrReaderThread = new Thread(stderrReader, "executor.stderr-reader");
-=======
     Thread stdoutReaderThread = new Thread(stdoutReader, "Executor.stdoutReader");
     Thread stderrReaderThread = new Thread(stderrReader, "Executor.stderrReader");
->>>>>>> 33ea5759
     stdoutReaderThread.start();
     stderrReaderThread.start();
 
