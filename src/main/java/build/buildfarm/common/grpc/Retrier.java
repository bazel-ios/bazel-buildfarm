--- conflicted
+++ resolved
@@ -100,17 +100,10 @@
 
     static Supplier<Backoff> sequential(int maxAttempts) {
       return exponential(
-<<<<<<< HEAD
-          /* initial=*/ Duration.ZERO,
-          /* max=*/ Duration.ZERO,
-          /* multiplier=*/ 1.1,
-          /* jitter=*/ 0.0,
-=======
           /* initial= */ Duration.ZERO,
           /* max= */ Duration.ZERO,
           /* multiplier= */ 1.1,
           /* jitter= */ 0.0,
->>>>>>> ece844a1
           maxAttempts);
     }
 
