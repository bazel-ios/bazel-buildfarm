--- conflicted
+++ resolved
@@ -2174,7 +2174,6 @@
   }
 
   private void removeFilePath(Path path) throws IOException {
-<<<<<<< HEAD
     if (!Files.exists(path)) {
       return;
     }
@@ -2185,19 +2184,10 @@
     }
 
     if (Files.isDirectory(temp)) {
-      log.log(Level.FINE, "removing existing directory " + path + " for fetch");
+      log.log(Level.FINER, "removing existing directory " + path + " for fetch");
       Directories.remove(temp, fileStore);
     } else {
       Files.delete(temp);
-=======
-    if (Files.exists(path)) {
-      if (Files.isDirectory(path)) {
-        log.log(Level.FINER, "removing existing directory " + path + " for fetch");
-        Directories.remove(path, fileStore);
-      } else {
-        Files.delete(path);
-      }
->>>>>>> fe5fc198
     }
   }
 
