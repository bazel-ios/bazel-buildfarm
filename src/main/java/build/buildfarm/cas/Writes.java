// Copyright 2019 The Bazel Authors. All rights reserved.
//
// Licensed under the Apache License, Version 2.0 (the "License");
// you may not use this file except in compliance with the License.
// You may obtain a copy of the License at
//
//    http://www.apache.org/licenses/LICENSE-2.0
//
// Unless required by applicable law or agreed to in writing, software
// distributed under the License is distributed on an "AS IS" BASIS,
// WITHOUT WARRANTIES OR CONDITIONS OF ANY KIND, either express or implied.
// See the License for the specific language governing permissions and
// limitations under the License.

package build.buildfarm.cas;

<<<<<<< HEAD
import static com.google.common.io.ByteStreams.nullOutputStream;
=======
import static com.google.common.util.concurrent.Futures.addCallback;
>>>>>>> c8967e22
import static com.google.common.util.concurrent.MoreExecutors.directExecutor;

import build.bazel.remote.execution.v2.Digest;
import build.buildfarm.cas.ContentAddressableStorage.Blob;
import build.buildfarm.common.Write;
import build.buildfarm.common.Write.CompleteWrite;
import build.buildfarm.v1test.BlobWriteKey;
import com.google.common.cache.Cache;
import com.google.common.cache.CacheBuilder;
import com.google.common.util.concurrent.FutureCallback;
import com.google.common.util.concurrent.ListenableFuture;
import com.google.common.util.concurrent.SettableFuture;
import com.google.common.util.concurrent.UncheckedExecutionException;
import com.google.protobuf.ByteString;
import java.util.UUID;
import java.util.concurrent.ExecutionException;
import java.util.concurrent.TimeUnit;

class Writes {
  private final ContentAddressableStorage storage;
  private final Cache<BlobWriteKey, Write> blobWrites = CacheBuilder.newBuilder()
      .expireAfterWrite(10, TimeUnit.MINUTES)
      .build();
  private final Cache<Digest, SettableFuture<ByteString>> writesInProgress = CacheBuilder.newBuilder()
      .expireAfterWrite(10, TimeUnit.MINUTES)
      .build();

<<<<<<< HEAD
  static class CompleteWrite implements Write {
    private final long committedSize;

    CompleteWrite(long committedSize) {
      this.committedSize = committedSize;
    }

    @Override
    public long getCommittedSize() {
      return committedSize;
    }

    @Override
    public boolean isComplete() {
      return true;
    }

    @Override
    public OutputStream getOutput(long deadlineAfter, TimeUnit deadlineAfterUnits) {
      return nullOutputStream();
    }

    @Override
    public void reset() {
    }

    @Override
    public void addListener(Runnable onCompleted, Executor executor) {
      executor.execute(onCompleted);
    }
  }

=======
>>>>>>> c8967e22
  Writes(ContentAddressableStorage storage) {
    this.storage = storage;
  }

  Write get(Digest digest, UUID uuid) {
    if (digest.getSizeBytes() == 0) {
      return new CompleteWrite(0);
    }
    return getNonEmpty(digest, uuid);
  }

  private synchronized Write getNonEmpty(Digest digest, UUID uuid) {
    Blob blob = storage.get(digest);
    if (blob != null) {
      return new CompleteWrite(digest.getSizeBytes());
    }
    return get(BlobWriteKey.newBuilder()
        .setDigest(digest)
        .setIdentifier(uuid.toString())
        .build());
  }

  private Write get(BlobWriteKey key) {
    try {
      return blobWrites.get(key, () -> newWrite(key));
    } catch (ExecutionException e) {
      throw new UncheckedExecutionException(e);
    }
  }

  private Write newWrite(BlobWriteKey key) {
    Digest digest = key.getDigest();
    MemoryWriteOutputStream write = new MemoryWriteOutputStream(
        storage,
        digest,
        getFuture(digest));
    write.getFuture().addListener(
        () -> blobWrites.invalidate(key),
        directExecutor());
    return write;
  }

  SettableFuture<ByteString> getFuture(Digest digest) {
    try {
      return writesInProgress.get(
          digest,
          () -> {
            SettableFuture<ByteString> blobWritten = SettableFuture.create();
            blobWritten.addListener(
                () -> writesInProgress.invalidate(digest),
                directExecutor());
            return blobWritten;
          });
    } catch (ExecutionException e) {
      throw new UncheckedExecutionException(e.getCause());
    }
  }
}<|MERGE_RESOLUTION|>--- conflicted
+++ resolved
@@ -14,11 +14,6 @@
 
 package build.buildfarm.cas;
 
-<<<<<<< HEAD
-import static com.google.common.io.ByteStreams.nullOutputStream;
-=======
-import static com.google.common.util.concurrent.Futures.addCallback;
->>>>>>> c8967e22
 import static com.google.common.util.concurrent.MoreExecutors.directExecutor;
 
 import build.bazel.remote.execution.v2.Digest;
@@ -46,41 +41,6 @@
       .expireAfterWrite(10, TimeUnit.MINUTES)
       .build();
 
-<<<<<<< HEAD
-  static class CompleteWrite implements Write {
-    private final long committedSize;
-
-    CompleteWrite(long committedSize) {
-      this.committedSize = committedSize;
-    }
-
-    @Override
-    public long getCommittedSize() {
-      return committedSize;
-    }
-
-    @Override
-    public boolean isComplete() {
-      return true;
-    }
-
-    @Override
-    public OutputStream getOutput(long deadlineAfter, TimeUnit deadlineAfterUnits) {
-      return nullOutputStream();
-    }
-
-    @Override
-    public void reset() {
-    }
-
-    @Override
-    public void addListener(Runnable onCompleted, Executor executor) {
-      executor.execute(onCompleted);
-    }
-  }
-
-=======
->>>>>>> c8967e22
   Writes(ContentAddressableStorage storage) {
     this.storage = storage;
   }
