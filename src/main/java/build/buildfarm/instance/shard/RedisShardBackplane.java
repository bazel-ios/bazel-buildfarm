--- conflicted
+++ resolved
@@ -538,20 +538,18 @@
     // Construct a single redis client to be used throughout the entire backplane.
     // We wish to avoid various synchronous and error handling issues that could occur when using
     // multiple clients.
-<<<<<<< HEAD
     client =
         new RedisClient(
             jedisClusterFactory,
             configs.getBackplane().getReconnectClientAttempts(),
             configs.getBackplane().getReconnectClientWaitDurationMs());
-=======
+  // Create containers that make up the backplane
     start(new RedisClient(jedisClusterFactory.get()), clientPublicName);
-  }
+}
 
   private void start(RedisClient client, String clientPublicName) throws IOException {
->>>>>>> ece844a1
-    // Create containers that make up the backplane
-    start(client, DistributedStateCreator.create(client), clientPublicName);
+      // Create containers that make up the backplane
+      start(client, DistributedStateCreator.create(client), clientPublicName);
   }
 
   @VisibleForTesting
