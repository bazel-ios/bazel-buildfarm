// Copyright 2017 The Bazel Authors. All rights reserved.
//
// Licensed under the Apache License, Version 2.0 (the "License");
// you may not use this file except in compliance with the License.
// You may obtain a copy of the License at
//
//    http://www.apache.org/licenses/LICENSE-2.0
//
// Unless required by applicable law or agreed to in writing, software
// distributed under the License is distributed on an "AS IS" BASIS,
// WITHOUT WARRANTIES OR CONDITIONS OF ANY KIND, either express or implied.
// See the License for the specific language governing permissions and
// limitations under the License.

package build.buildfarm.instance.shard;

import static java.lang.String.format;
import static java.util.concurrent.TimeUnit.MILLISECONDS;
import static java.util.concurrent.TimeUnit.SECONDS;

import build.bazel.remote.execution.v2.ActionResult;
import build.bazel.remote.execution.v2.Digest;
import build.bazel.remote.execution.v2.ExecuteOperationMetadata;
import build.bazel.remote.execution.v2.ExecutionStage;
import build.bazel.remote.execution.v2.Platform;
import build.bazel.remote.execution.v2.RequestMetadata;
import build.buildfarm.backplane.Backplane;
import build.buildfarm.common.BuildfarmExecutors;
import build.buildfarm.common.CasIndexResults;
import build.buildfarm.common.CasIndexSettings;
import build.buildfarm.common.DigestUtil;
import build.buildfarm.common.DigestUtil.ActionKey;
import build.buildfarm.common.StringVisitor;
import build.buildfarm.common.Time;
import build.buildfarm.common.Watcher;
import build.buildfarm.common.WorkerIndexer;
import build.buildfarm.common.config.BuildfarmConfigs;
import build.buildfarm.common.function.InterruptingRunnable;
import build.buildfarm.common.redis.RedisClient;
import build.buildfarm.instance.Instance;
import build.buildfarm.instance.shard.RedisShardSubscriber.TimedWatchFuture;
import build.buildfarm.operations.EnrichedOperation;
import build.buildfarm.operations.FindOperationsResults;
import build.buildfarm.operations.FindOperationsSettings;
import build.buildfarm.operations.finder.EnrichedOperationBuilder;
import build.buildfarm.operations.finder.OperationsFinder;
import build.buildfarm.v1test.BackplaneStatus;
import build.buildfarm.v1test.CompletedOperationMetadata;
import build.buildfarm.v1test.DispatchedOperation;
import build.buildfarm.v1test.ExecuteEntry;
import build.buildfarm.v1test.ExecutingOperationMetadata;
import build.buildfarm.v1test.GetClientStartTime;
import build.buildfarm.v1test.GetClientStartTimeRequest;
import build.buildfarm.v1test.GetClientStartTimeResult;
import build.buildfarm.v1test.OperationChange;
import build.buildfarm.v1test.QueueEntry;
import build.buildfarm.v1test.QueuedOperationMetadata;
import build.buildfarm.v1test.ShardWorker;
import build.buildfarm.v1test.WorkerChange;
import build.buildfarm.v1test.WorkerType;
import com.google.common.base.Suppliers;
import com.google.common.base.Throwables;
import com.google.common.collect.ImmutableList;
import com.google.common.collect.ImmutableMap;
import com.google.common.collect.ListMultimap;
import com.google.common.collect.Maps;
import com.google.common.collect.MultimapBuilder;
import com.google.common.collect.Multimaps;
import com.google.common.collect.Sets;
import com.google.common.util.concurrent.ListenableFuture;
import com.google.longrunning.Operation;
import com.google.protobuf.Any;
import com.google.protobuf.InvalidProtocolBufferException;
import com.google.protobuf.Timestamp;
import com.google.protobuf.util.JsonFormat;
import com.google.protobuf.util.Timestamps;
import com.google.rpc.Code;
import com.google.rpc.PreconditionFailure;
import com.google.rpc.Status;
import io.grpc.Deadline;
import java.io.IOException;
import java.time.Instant;
import java.util.ArrayList;
import java.util.Date;
import java.util.HashMap;
import java.util.HashSet;
import java.util.List;
import java.util.Map;
import java.util.Set;
import java.util.concurrent.ConcurrentHashMap;
import java.util.concurrent.ExecutorService;
import java.util.function.Consumer;
import java.util.function.Function;
import java.util.function.Supplier;
import java.util.logging.Level;
import java.util.stream.Collectors;
import java.util.stream.Stream;
import javax.annotation.Nullable;
import javax.naming.ConfigurationException;
import lombok.extern.java.Log;
import redis.clients.jedis.JedisCluster;

@Log
public class RedisShardBackplane implements Backplane {
  private static BuildfarmConfigs configs = BuildfarmConfigs.getInstance();

  private static final int workerSetMaxAge = 3; // seconds
  private static final JsonFormat.Parser operationParser =
      JsonFormat.parser()
          .usingTypeRegistry(
              JsonFormat.TypeRegistry.newBuilder()
                  .add(CompletedOperationMetadata.getDescriptor())
                  .add(ExecutingOperationMetadata.getDescriptor())
                  .add(ExecuteOperationMetadata.getDescriptor())
                  .add(QueuedOperationMetadata.getDescriptor())
                  .add(PreconditionFailure.getDescriptor())
                  .build())
          .ignoringUnknownFields();

  static final JsonFormat.Printer operationPrinter =
      JsonFormat.printer()
          .usingTypeRegistry(
              JsonFormat.TypeRegistry.newBuilder()
                  .add(CompletedOperationMetadata.getDescriptor())
                  .add(ExecutingOperationMetadata.getDescriptor())
                  .add(ExecuteOperationMetadata.getDescriptor())
                  .add(QueuedOperationMetadata.getDescriptor())
                  .add(PreconditionFailure.getDescriptor())
                  .build());

  private final String source; // used in operation change publication
  private final boolean subscribeToBackplane;
  private final boolean runFailsafeOperation;
  private final Function<Operation, Operation> onPublish;
  private final Function<Operation, Operation> onComplete;
  private final Supplier<JedisCluster> jedisClusterFactory;

  private @Nullable InterruptingRunnable onUnsubscribe = null;
  private Thread subscriptionThread = null;
  private Thread failsafeOperationThread = null;
  private RedisShardSubscriber subscriber = null;
  private RedisShardSubscription operationSubscription = null;
  private ExecutorService subscriberService = null;
  private @Nullable RedisClient client = null;

  private Deadline storageWorkersDeadline = null;
  private final Map<String, ShardWorker> storageWorkers = new ConcurrentHashMap<>();
  private final Supplier<Set<String>> recentExecuteWorkers;

  private DistributedState state = new DistributedState();

  public RedisShardBackplane(
      String source,
      boolean subscribeToBackplane,
      boolean runFailsafeOperation,
      Function<Operation, Operation> onPublish,
      Function<Operation, Operation> onComplete)
      throws ConfigurationException {
    this(
        source,
        subscribeToBackplane,
        runFailsafeOperation,
        onPublish,
        onComplete,
        JedisClusterFactory.create(source));
  }

  public RedisShardBackplane(
      String source,
      boolean subscribeToBackplane,
      boolean runFailsafeOperation,
      Function<Operation, Operation> onPublish,
      Function<Operation, Operation> onComplete,
      Supplier<JedisCluster> jedisClusterFactory) {
    this.source = source;
    this.subscribeToBackplane = subscribeToBackplane;
    this.runFailsafeOperation = runFailsafeOperation;
    this.onPublish = onPublish;
    this.onComplete = onComplete;
    this.jedisClusterFactory = jedisClusterFactory;
    recentExecuteWorkers =
        Suppliers.memoizeWithExpiration(
            () -> {
              try {
                return client.call(this::fetchAndExpireExecuteWorkers).keySet();
              } catch (IOException e) {
                throw new RuntimeException(e);
              }
            },
            workerSetMaxAge,
            SECONDS);
  }

  @SuppressWarnings("NullableProblems")
  @Override
  public void setOnUnsubscribe(InterruptingRunnable onUnsubscribe) {
    this.onUnsubscribe = onUnsubscribe;
  }

  abstract static class QueueEntryListVisitor extends StringVisitor {
    protected abstract void visit(QueueEntry queueEntry, String queueEntryJson);

    public void visit(String entry) {
      QueueEntry.Builder queueEntry = QueueEntry.newBuilder();
      try {
        JsonFormat.parser().merge(entry, queueEntry);
        visit(queueEntry.build(), entry);
      } catch (InvalidProtocolBufferException e) {
        log.log(Level.SEVERE, "invalid QueueEntry json: " + entry, e);
      }
    }
  }

  abstract static class ExecuteEntryListVisitor extends StringVisitor {
    protected abstract void visit(ExecuteEntry executeEntry, String executeEntryJson);

    public void visit(String entry) {
      ExecuteEntry.Builder executeEntry = ExecuteEntry.newBuilder();
      try {
        JsonFormat.parser().merge(entry, executeEntry);
        visit(executeEntry.build(), entry);
      } catch (InvalidProtocolBufferException e) {
        log.log(Level.FINER, "invalid ExecuteEntry json: " + entry, e);
      }
    }
  }

  private Instant convertToMilliInstant(String value, String key) {
    if (value != null) {
      try {
        return Instant.ofEpochMilli(Long.parseLong(value));
      } catch (NumberFormatException e) {
        log.log(Level.SEVERE, format("invalid expiration %s for %s", value, key));
      }
    }
    return null;
  }

  private void scanProcessing(JedisCluster jedis, Consumer<String> onOperationName, Instant now) {
    state.prequeue.visitDequeue(
        jedis,
        new ExecuteEntryListVisitor() {
          @Override
          protected void visit(ExecuteEntry executeEntry, String executeEntryJson) {
            String operationName = executeEntry.getOperationName();
            String value = state.processingOperations.get(jedis, operationName);
            long defaultTimeout_ms = configs.getBackplane().getProcessingTimeoutMillis();

            // get the operation's expiration
            Instant expiresAt = convertToMilliInstant(value, operationName);

            // if expiration is invalid, add a valid one.
            if (expiresAt == null) {
              expiresAt = now.plusMillis(defaultTimeout_ms);
              String keyValue = String.format("%d", expiresAt.toEpochMilli());
              long timeout_s = Time.millisecondsToSeconds(defaultTimeout_ms);
              state.processingOperations.insert(jedis, operationName, keyValue, timeout_s);
            }

            // handle expiration
            if (now.isBefore(expiresAt)) {
              onOperationName.accept(operationName);
            } else {
              if (state.prequeue.removeFromDequeue(jedis, executeEntryJson)) {
                state.processingOperations.remove(jedis, operationName);
              }
            }
          }
        });
  }

  private void scanDispatching(JedisCluster jedis, Consumer<String> onOperationName, Instant now) {
    state.operationQueue.visitDequeue(
        jedis,
        new QueueEntryListVisitor() {
          @Override
          protected void visit(QueueEntry queueEntry, String queueEntryJson) {
            String operationName = queueEntry.getExecuteEntry().getOperationName();
            String value = state.dispatchingOperations.get(jedis, operationName);
            long defaultTimeout_ms = configs.getBackplane().getDispatchingTimeoutMillis();

            // get the operation's expiration
            Instant expiresAt = convertToMilliInstant(value, operationName);

            // if expiration is invalid, add a valid one.
            if (expiresAt == null) {
              expiresAt = now.plusMillis(defaultTimeout_ms);
              String keyValue = String.format("%d", expiresAt.toEpochMilli());
              long timeout_s = Time.millisecondsToSeconds(defaultTimeout_ms);
              state.dispatchingOperations.insert(jedis, operationName, keyValue, timeout_s);
            }

            // handle expiration
            if (now.isBefore(expiresAt)) {
              onOperationName.accept(operationName);
            } else {
              if (state.operationQueue.removeFromDequeue(jedis, queueEntryJson)) {
                state.dispatchingOperations.remove(jedis, operationName);
              }
            }
          }
        });
  }

  private void scanPrequeue(JedisCluster jedis, Consumer<String> onOperationName) {
    state.prequeue.visit(
        jedis,
        new ExecuteEntryListVisitor() {
          @Override
          protected void visit(ExecuteEntry executeEntry, String executeEntryJson) {
            onOperationName.accept(executeEntry.getOperationName());
          }
        });
  }

  private void scanQueue(JedisCluster jedis, Consumer<String> onOperationName) {
    state.operationQueue.visit(
        jedis,
        new QueueEntryListVisitor() {
          @Override
          protected void visit(QueueEntry queueEntry, String queueEntryJson) {
            onOperationName.accept(queueEntry.getExecuteEntry().getOperationName());
          }
        });
  }

  private void scanDispatched(JedisCluster jedis, Consumer<String> onOperationName) {
    for (String operationName : state.dispatchedOperations.keys(jedis)) {
      onOperationName.accept(operationName);
    }
  }

  private void updateWatchers(JedisCluster jedis) {
    Instant now = Instant.now();
    Instant expiresAt = nextExpiresAt(now);
    Set<String> expiringChannels = Sets.newHashSet(subscriber.expiredWatchedOperationChannels(now));
    Consumer<String> resetChannel =
        (operationName) -> {
          String channel = operationChannel(operationName);
          if (expiringChannels.remove(channel)) {
            subscriber.resetWatchers(channel, expiresAt);
          }
        };

    if (!expiringChannels.isEmpty()) {
      log.log(
          Level.FINER,
          format("Scan %d watches, %s, expiresAt: %s", expiringChannels.size(), now, expiresAt));

      log.log(Level.FINER, "Scan prequeue");
      // scan prequeue, pet watches
      scanPrequeue(jedis, resetChannel);
    }

    // scan processing, create ttl key if missing, remove dead entries, pet live watches
    scanProcessing(jedis, resetChannel, now);

    if (!expiringChannels.isEmpty()) {
      log.log(Level.FINER, "Scan queue");
      // scan queue, pet watches
      scanQueue(jedis, resetChannel);
    }

    // scan dispatching, create ttl key if missing, remove dead entries, pet live watches
    scanDispatching(jedis, resetChannel, now);

    if (!expiringChannels.isEmpty()) {
      log.log(Level.FINER, "Scan dispatched");
      // scan dispatched pet watches
      scanDispatched(jedis, resetChannel);
    }

    //
    // filter watches on expiration
    // delete the operation?
    // update expired watches with null operation
    for (String channel : expiringChannels) {
      Operation operation = parseOperationJson(getOperation(jedis, parseOperationChannel(channel)));
      if (operation == null || !operation.getDone()) {
        publishExpiration(jedis, channel, now);
      } else {
        subscriber.onOperation(channel, onPublish.apply(operation), expiresAt);
      }
    }
  }

  static String printOperationChange(OperationChange operationChange)
      throws InvalidProtocolBufferException {
    return operationPrinter.print(operationChange);
  }

  void publish(
      JedisCluster jedis,
      String channel,
      Instant effectiveAt,
      OperationChange.Builder operationChange) {
    try {
      String operationChangeJson =
          printOperationChange(
              operationChange.setEffectiveAt(toTimestamp(effectiveAt)).setSource(source).build());
      jedis.publish(channel, operationChangeJson);
    } catch (InvalidProtocolBufferException e) {
      log.log(Level.SEVERE, "error printing operation change", e);
      // very unlikely, printer would have to fail
    }
  }

  void publishReset(JedisCluster jedis, Operation operation) {
    Instant effectiveAt = Instant.now();
    Instant expiresAt = nextExpiresAt(effectiveAt);
    publish(
        jedis,
        operationChannel(operation.getName()),
        Instant.now(),
        OperationChange.newBuilder()
            .setReset(
                OperationChange.Reset.newBuilder()
                    .setExpiresAt(toTimestamp(expiresAt))
                    .setOperation(operation)
                    .build()));
  }

  static Timestamp toTimestamp(Instant instant) {
    return Timestamp.newBuilder()
        .setSeconds(instant.getEpochSecond())
        .setNanos(instant.getNano())
        .build();
  }

  void publishExpiration(JedisCluster jedis, String channel, Instant effectiveAt) {
    publish(
        jedis,
        channel,
        effectiveAt,
        OperationChange.newBuilder()
            .setExpire(OperationChange.Expire.newBuilder().setForce(false).build()));
  }

  @SuppressWarnings({"unchecked", "rawtypes"})
  public void updateWatchedIfDone(JedisCluster jedis) {
    List<String> operationChannels = subscriber.watchedOperationChannels();
    if (operationChannels.isEmpty()) {
      return;
    }

    Instant now = Instant.now();
    List<String> operationChannelNames =
        operationChannels.stream()
            .map(RedisShardBackplane::parseOperationChannel)
            .collect(Collectors.toList());

    for (Map.Entry<String, String> entry : state.operations.get(jedis, operationChannelNames)) {
      String json = entry.getValue();
      Operation operation = json == null ? null : RedisShardBackplane.parseOperationJson(json);
      String operationName = entry.getKey();
      if (operation == null || operation.getDone()) {
        if (operation != null) {
          operation = onPublish.apply(operation);
        }
        subscriber.onOperation(operationChannel(operationName), operation, nextExpiresAt(now));
        log.log(
            Level.FINER,
            format(
                "operation %s done due to %s",
                operationName, operation == null ? "null" : "completed"));
      }
    }
  }

  private Instant nextExpiresAt(Instant from) {
    return from.plusSeconds(10);
  }

  private void startSubscriptionThread() {
    ListMultimap<String, TimedWatchFuture> watchers =
        Multimaps.synchronizedListMultimap(
            MultimapBuilder.linkedHashKeys().arrayListValues().build());
    subscriberService = BuildfarmExecutors.getSubscriberPool();
    subscriber =
        new RedisShardSubscriber(
            watchers, storageWorkers, WorkerType.STORAGE.getNumber(), configs.getBackplane().getWorkerChannel(), subscriberService);

    operationSubscription =
        new RedisShardSubscription(
            subscriber,
            /* onUnsubscribe=*/ () -> {
              subscriptionThread = null;
              if (onUnsubscribe != null) {
                onUnsubscribe.runInterruptibly();
              }
            },
            /* onReset=*/ this::updateWatchedIfDone,
            /* subscriptions=*/ subscriber::subscribedChannels,
            client);

    // use Executors...
    subscriptionThread = new Thread(operationSubscription, "Operation Subscription");

    subscriptionThread.start();
  }

  @SuppressWarnings("ConstantConditions")
  private void startFailsafeOperationThread() {
    failsafeOperationThread =
        new Thread(
            () -> {
              while (!Thread.currentThread().isInterrupted()) {
                try {
                  SECONDS.sleep(10);
                  client.run(this::updateWatchers);
                } catch (InterruptedException e) {
                  Thread.currentThread().interrupt();
                  break;
                } catch (Exception e) {
                  log.log(Level.SEVERE, "error while updating watchers in failsafe", e);
                }
              }
            },
            "Failsafe Operation");

    failsafeOperationThread.start();
  }

  @Override
  public void start(String clientPublicName) throws IOException {
    // Construct a single redis client to be used throughout the entire backplane.
    // We wish to avoid various synchronous and error handling issues that could occur when using
    // multiple clients.
    client =
        new RedisClient(
            jedisClusterFactory,
            configs.getBackplane().getReconnectClientAttempts(),
            configs.getBackplane().getReconnectClientWaitDurationMs());
    // Create containers that make up the backplane
    state = DistributedStateCreator.create(client);

    if (subscribeToBackplane) {
      startSubscriptionThread();
    }
    if (runFailsafeOperation) {
      startFailsafeOperationThread();
    }

    // Record client start time
    client.call(
        jedis -> jedis.set("startTime/" + clientPublicName, Long.toString(new Date().getTime())));
  }

  @SuppressWarnings("ResultOfMethodCallIgnored")
  @Override
  public synchronized void stop() throws InterruptedException {
    if (failsafeOperationThread != null) {
      failsafeOperationThread.interrupt();
      failsafeOperationThread.join();
      log.log(Level.FINER, "failsafeOperationThread has been stopped");
    }
    if (operationSubscription != null) {
      operationSubscription.stop();
      if (subscriptionThread != null) {
        subscriptionThread.join();
      }
      log.log(Level.FINER, "subscriptionThread has been stopped");
    }
    if (subscriberService != null) {
      subscriberService.shutdown();
      subscriberService.awaitTermination(10, SECONDS);
      log.log(Level.FINER, "subscriberService has been stopped");
    }
    if (client != null) {
      client.close();
      client = null;
      log.log(Level.FINER, "client has been closed");
    }
  }

  @SuppressWarnings("ConstantConditions")
  @Override
  public boolean isStopped() {
    return client.isClosed();
  }

  @Override
  public ListenableFuture<Void> watchOperation(String operationName, Watcher watcher) {
    TimedWatcher timedWatcher =
        new TimedWatcher(nextExpiresAt(Instant.now())) {
          @Override
          public void observe(Operation operation) {
            watcher.observe(operation);
          }
        };
    return subscriber.watch(operationChannel(operationName), timedWatcher);
  }

  @SuppressWarnings("ConstantConditions")
  @Override
  public void addWorker(ShardWorker shardWorker) throws IOException {
    String json = JsonFormat.printer().print(shardWorker);
    Timestamp effectiveAt = Timestamps.fromMillis(shardWorker.getFirstRegisteredAt());
    WorkerChange.Add add =
        WorkerChange.Add.newBuilder()
            .setEffectiveAt(effectiveAt)
            .setWorkerType(shardWorker.getWorkerType())
            .build();
    String workerChangeJson =
        JsonFormat.printer()
            .print(
                WorkerChange.newBuilder()
                    .setEffectiveAt(toTimestamp(Instant.now()))
                    .setName(shardWorker.getEndpoint())
                    .setAdd(add)
                    .build());
    client.call(
        jedis -> {
          // could rework with an hget to publish prior, but this seems adequate, and
          // we are the only guaranteed source
          if (addWorkerByType(jedis, shardWorker, json)) {
            jedis.publish(configs.getBackplane().getWorkerChannel(), workerChangeJson);
            return true;
          }
          return false;
        });
  }

  private boolean addWorkerByType(JedisCluster jedis, ShardWorker shardWorker, String json) {
    int type = shardWorker.getWorkerType();
    if (type == 0) {
      return false; // no destination
    }
    boolean result = true;
    if ((type & WorkerType.EXECUTE.getNumber()) == WorkerType.EXECUTE.getNumber()) {
      result = state.executeWorkers.insert(jedis, shardWorker.getEndpoint(), json) && result;
    }
    if ((type & WorkerType.STORAGE.getNumber()) == WorkerType.STORAGE.getNumber()) {
      result = state.storageWorkers.insert(jedis, shardWorker.getEndpoint(), json) && result;
    }
    return result;
  }

  private boolean removeWorkerAndPublish(
      JedisCluster jedis, String name, String changeJson, boolean storage) {
    boolean removedAny = state.executeWorkers.remove(jedis, name);
    if (storage && state.storageWorkers.remove(jedis, name)) {
      jedis.publish(configs.getBackplane().getWorkerChannel(), changeJson);
      return true;
    }
    return removedAny;
  }

  @SuppressWarnings("ConstantConditions")
  @Override
  public boolean removeWorker(String name, String reason) throws IOException {
    WorkerChange workerChange =
        WorkerChange.newBuilder()
            .setName(name)
            .setRemove(WorkerChange.Remove.newBuilder().setSource(source).setReason(reason).build())
            .build();
    String workerChangeJson = JsonFormat.printer().print(workerChange);
<<<<<<< HEAD
    return storageWorkers.remove(name) != null
=======
    return storageWorkerSet.remove(name)
>>>>>>> dcee7985
        && client.call(
            jedis -> removeWorkerAndPublish(jedis, name, workerChangeJson, /* storage=*/ true));
  }

  @SuppressWarnings("ConstantConditions")
  @Override
  public CasIndexResults reindexCas() throws IOException {
    CasIndexSettings settings = new CasIndexSettings();
    settings.casQuery = configs.getBackplane().getCasPrefix() + ":*";
    settings.scanAmount = 10000;
    return client.call(jedis -> WorkerIndexer.removeWorkerIndexesFromCas(jedis, settings));
  }

  @SuppressWarnings("ConstantConditions")
  @Override
  public FindOperationsResults findEnrichedOperations(Instance instance, String filterPredicate)
      throws IOException {
    FindOperationsSettings settings = new FindOperationsSettings();
    settings.filterPredicate = filterPredicate;
    settings.operationQuery = configs.getBackplane().getOperationPrefix() + ":*";
    settings.scanAmount = 10000;
    return client.call(jedis -> OperationsFinder.findEnrichedOperations(jedis, instance, settings));
  }

  @Override
  public EnrichedOperation findEnrichedOperation(Instance instance, String operationId)
      throws IOException {
    return client.call(
        jedis -> {
          return EnrichedOperationBuilder.build(
              jedis, instance, configs.getBackplane().getOperationPrefix() + ":" + operationId);
        });
  }

  @Override
  public List<Operation> findOperations(String filterPredicate) throws IOException {
    FindOperationsSettings settings = new FindOperationsSettings();
    settings.filterPredicate = filterPredicate;
    settings.operationQuery = configs.getBackplane().getOperationPrefix() + ":*";
    settings.scanAmount = 10000;
    return client.call(jedis -> OperationsFinder.findOperations(jedis, settings));
  }

  @Override
  public void deregisterWorker(String workerName) throws IOException {
    removeWorker(workerName, "Requested shutdown");
  }

  /**
   * Returns a new set containing copies of the storage workers. Note: This method does not grant
   * access to the shared storage set.
   */
  @Override
  public Set<String> getStorageWorkers() throws IOException {
    refreshStorageWorkersIfExpired();
    return new HashSet<>(storageWorkers.keySet());
  }

  @Override
  public Map<String, Long> getWorkersStartTimeInEpochSecs(Set<String> workerNames)
      throws IOException {
    refreshStorageWorkersIfExpired();
    Map<String, Long> workerAndStartTime = new HashMap<>();
    workerNames.forEach(
        worker -> {
          ShardWorker workerInfo = storageWorkers.get(worker);
          if (workerInfo != null) {
            workerAndStartTime.put(
                worker, MILLISECONDS.toSeconds(workerInfo.getFirstRegisteredAt()));
          }
        });
    return workerAndStartTime;
  }

  private synchronized void refreshStorageWorkersIfExpired() throws IOException {
    if (storageWorkersDeadline == null || storageWorkersDeadline.isExpired()) {
      synchronized (storageWorkers) {
        Map<String, ShardWorker> newWorkers = client.call(this::fetchAndExpireStorageWorkers);
        storageWorkers.clear();
        storageWorkers.putAll(newWorkers);
      }
      storageWorkersDeadline = Deadline.after(workerSetMaxAge, SECONDS);
    }
  }

  @Override
  public long getDigestInsertTime(Digest blobDigest) throws IOException {
    return state.casWorkerMap.insertTime(client, blobDigest);
  }

  private synchronized Set<String> getExecuteWorkers() throws IOException {
    try {
      return recentExecuteWorkers.get();
    } catch (RuntimeException e) {
      // unwrap checked exception mask
      Throwable cause = e.getCause();
      Throwables.throwIfInstanceOf(cause, IOException.class);
      throw e;
    }
  }

  @Override
  public String getWriteInstance(String key) throws IOException {
    return client.call(jedis -> jedis.get("write-instance/" + key));
  }

  @Override
  public void setWriteInstance(String key, String instance) throws IOException {
    client.call(jedis -> jedis.setex("write-instance/" + key, 1800, instance));
  }

  // When performing a graceful scale down of workers, the backplane can provide worker names to the
  // scale-down service. The algorithm in which the backplane chooses these workers can be made more
  // sophisticated in the future. But for now, we'll give back n random workers.
  public List<String> suggestedWorkersToScaleDown(int numWorkers) throws IOException {
    // get all workers
    List<String> allWorkers = new ArrayList<>(getStorageWorkers());

    // ensure selection amount is in range [0 - size]
    numWorkers = Math.max(0, Math.min(numWorkers, allWorkers.size()));

    // select n workers
    return randomN(allWorkers, numWorkers);
  }

  public static <T> List<T> randomN(List<T> list, int n) {
    return Stream.generate(() -> list.remove((int) (list.size() * Math.random())))
        .limit(Math.min(list.size(), n))
        .collect(Collectors.toList());
  }

  private void removeInvalidWorkers(
      JedisCluster jedis, long testedAt, List<ShardWorker> workers, boolean storage) {
    if (!workers.isEmpty()) {
      for (ShardWorker worker : workers) {
        String name = worker.getEndpoint();
        String reason =
            format("registration expired at %d, tested at %d", worker.getExpireAt(), testedAt);
        WorkerChange workerChange =
            WorkerChange.newBuilder()
                .setEffectiveAt(toTimestamp(Instant.now()))
                .setName(name)
                .setRemove(
                    WorkerChange.Remove.newBuilder().setSource(source).setReason(reason).build())
                .build();
        try {
          String workerChangeJson = JsonFormat.printer().print(workerChange);
          removeWorkerAndPublish(jedis, name, workerChangeJson, storage);
        } catch (InvalidProtocolBufferException e) {
          log.log(Level.SEVERE, "error printing workerChange", e);
        }
      }
    }
  }

  private Map<String, ShardWorker> fetchAndExpireStorageWorkers(JedisCluster jedis) {
    return fetchAndExpireWorkers(jedis, state.storageWorkers.asMap(jedis), /* storage=*/ true);
  }

  private Map<String, ShardWorker> fetchAndExpireExecuteWorkers(JedisCluster jedis) {
    return fetchAndExpireWorkers(jedis, state.executeWorkers.asMap(jedis), /* storage=*/ false);
  }

  private Map<String, ShardWorker> fetchAndExpireWorkers(
      JedisCluster jedis, Map<String, String> workers, boolean publish) {
    long now = System.currentTimeMillis();
    Map<String, ShardWorker> returnWorkers = Maps.newConcurrentMap();
    ImmutableList.Builder<ShardWorker> invalidWorkers = ImmutableList.builder();
    for (Map.Entry<String, String> entry : workers.entrySet()) {
      String json = entry.getValue();
      String name = entry.getKey();
      try {
        if (json == null) {
          invalidWorkers.add(ShardWorker.newBuilder().setEndpoint(name).build());
        } else {
          ShardWorker.Builder builder = ShardWorker.newBuilder();
          JsonFormat.parser().merge(json, builder);
          ShardWorker worker = builder.build();
          if (worker.getExpireAt() <= now) {
            invalidWorkers.add(worker);
          } else {
            returnWorkers.put(worker.getEndpoint(), worker);
          }
        }
      } catch (InvalidProtocolBufferException e) {
        invalidWorkers.add(ShardWorker.newBuilder().setEndpoint(name).build());
      }
    }
    removeInvalidWorkers(jedis, now, invalidWorkers.build(), publish);
    return returnWorkers;
  }

  private static ActionResult parseActionResult(String json) {
    try {
      ActionResult.Builder builder = ActionResult.newBuilder();
      JsonFormat.parser().merge(json, builder);
      return builder.build();
    } catch (InvalidProtocolBufferException e) {
      return null;
    }
  }

  @SuppressWarnings("ConstantConditions")
  @Override
  public ActionResult getActionResult(ActionKey actionKey) throws IOException {
    String json = client.call(jedis -> state.actionCache.get(jedis, asDigestStr(actionKey)));
    if (json == null) {
      return null;
    }

    ActionResult actionResult = parseActionResult(json);
    if (actionResult == null) {
      client.run(jedis -> removeActionResult(jedis, actionKey));
    }
    return actionResult;
  }

  // we do this by action hash only, so that we can use RequestMetadata to filter
  @SuppressWarnings("ConstantConditions")
  @Override
  public void blacklistAction(String actionId) throws IOException {
    client.run(
        jedis ->
            state.blockedActions.insert(
                jedis, actionId, "", configs.getBackplane().getActionBlacklistExpire()));
  }

  @SuppressWarnings("ConstantConditions")
  @Override
  public void putActionResult(ActionKey actionKey, ActionResult actionResult) throws IOException {
    String json = JsonFormat.printer().print(actionResult);
    client.run(
        jedis ->
            state.actionCache.insert(
                jedis,
                asDigestStr(actionKey),
                json,
                configs.getBackplane().getActionCacheExpire()));
  }

  private void removeActionResult(JedisCluster jedis, ActionKey actionKey) {
    state.actionCache.remove(jedis, asDigestStr(actionKey));
  }

  @SuppressWarnings("ConstantConditions")
  @Override
  public void removeActionResult(ActionKey actionKey) throws IOException {
    client.run(jedis -> removeActionResult(jedis, actionKey));
  }

  @SuppressWarnings("ConstantConditions")
  @Override
  public void removeActionResults(Iterable<ActionKey> actionKeys) throws IOException {
    // convert action keys to strings
    List<String> keyNames = new ArrayList<>();
    actionKeys.forEach(key -> keyNames.add(asDigestStr(key)));

    client.run(jedis -> state.actionCache.remove(jedis, keyNames));
  }

  @Override
  public void adjustBlobLocations(
      Digest blobDigest, Set<String> addWorkers, Set<String> removeWorkers) throws IOException {
    state.casWorkerMap.adjust(client, blobDigest, addWorkers, removeWorkers);
  }

  @Override
  public void addBlobLocation(Digest blobDigest, String workerName) throws IOException {
    state.casWorkerMap.add(client, blobDigest, workerName);
  }

  @Override
  public void addBlobsLocation(Iterable<Digest> blobDigests, String workerName) throws IOException {
    state.casWorkerMap.addAll(client, blobDigests, workerName);
  }

  @Override
  public void removeBlobLocation(Digest blobDigest, String workerName) throws IOException {
    state.casWorkerMap.remove(client, blobDigest, workerName);
  }

  @Override
  public void removeBlobsLocation(Iterable<Digest> blobDigests, String workerName)
      throws IOException {
    state.casWorkerMap.removeAll(client, blobDigests, workerName);
  }

  @Override
  public String getBlobLocation(Digest blobDigest) throws IOException {
    return state.casWorkerMap.getAny(client, blobDigest);
  }

  @Override
  public Set<String> getBlobLocationSet(Digest blobDigest) throws IOException {
    return state.casWorkerMap.get(client, blobDigest);
  }

  @Override
  public Map<Digest, Set<String>> getBlobDigestsWorkers(Iterable<Digest> blobDigests)
      throws IOException {
    return state.casWorkerMap.getMap(client, blobDigests);
  }

  public static WorkerChange parseWorkerChange(String workerChangeJson)
      throws InvalidProtocolBufferException {
    WorkerChange.Builder workerChange = WorkerChange.newBuilder();
    JsonFormat.parser().merge(workerChangeJson, workerChange);
    return workerChange.build();
  }

  public static OperationChange parseOperationChange(String operationChangeJson)
      throws InvalidProtocolBufferException {
    OperationChange.Builder operationChange = OperationChange.newBuilder();
    operationParser.merge(operationChangeJson, operationChange);
    return operationChange.build();
  }

  public static Operation parseOperationJson(String operationJson) {
    if (operationJson == null) {
      return null;
    }
    try {
      Operation.Builder operationBuilder = Operation.newBuilder();
      operationParser.merge(operationJson, operationBuilder);
      return operationBuilder.build();
    } catch (InvalidProtocolBufferException e) {
      log.log(Level.SEVERE, "error parsing operation from " + operationJson, e);
      return null;
    }
  }

  @Override
  public Iterable<Map.Entry<String, String>> getOperations(Set<String> operationIds)
      throws IOException {
    return client.call(
        jedis -> {
          return state.operations.get(jedis, operationIds);
        });
  }

  private String getOperation(JedisCluster jedis, String operationName) {
    return state.operations.get(jedis, operationName);
  }

  @SuppressWarnings("ConstantConditions")
  @Override
  public Operation getOperation(String operationName) throws IOException {
    String json = client.call(jedis -> getOperation(jedis, operationName));
    return parseOperationJson(json);
  }

  @SuppressWarnings("ConstantConditions")
  @Override
  public boolean putOperation(Operation operation, ExecutionStage.Value stage) throws IOException {
    boolean queue = stage == ExecutionStage.Value.QUEUED;
    boolean complete = !queue && operation.getDone();
    boolean publish = !queue && stage != ExecutionStage.Value.UNKNOWN;

    if (complete) {
      // for filtering anything that shouldn't be stored
      operation = onComplete.apply(operation);
    }

    String json;
    try {
      json = operationPrinter.print(operation);
    } catch (InvalidProtocolBufferException e) {
      log.log(Level.SEVERE, "error printing operation " + operation.getName(), e);
      return false;
    }

    Operation publishOperation;
    if (publish) {
      publishOperation = onPublish.apply(operation);
    } else {
      publishOperation = null;
    }

    String invocationId = extractInvocationId(operation);
    String name = operation.getName();
    client.run(
        jedis -> {
          state.operations.insert(jedis, invocationId, name, json);
          if (publishOperation != null) {
            publishReset(jedis, publishOperation);
          }
          if (complete) {
            completeOperation(jedis, name);
          }
        });
    return true;
  }

  private void queue(
      JedisCluster jedis,
      String operationName,
      List<Platform.Property> provisions,
      String queueEntryJson,
      int priority) {
    if (state.dispatchedOperations.remove(jedis, operationName)) {
      log.log(Level.WARNING, format("removed dispatched operation %s", operationName));
    }
    state.operationQueue.push(jedis, provisions, queueEntryJson, priority);
  }

  @SuppressWarnings("ConstantConditions")
  @Override
  public void queue(QueueEntry queueEntry, Operation operation) throws IOException {
    String invocationId = extractInvocationId(operation);
    String operationName = operation.getName();
    String operationJson = operationPrinter.print(operation);
    String queueEntryJson = JsonFormat.printer().print(queueEntry);
    Operation publishOperation = onPublish.apply(operation);
    int priority = queueEntry.getExecuteEntry().getExecutionPolicy().getPriority();
    client.run(
        jedis -> {
          state.operations.insert(jedis, invocationId, operationName, operationJson);
          queue(
              jedis,
              operation.getName(),
              queueEntry.getPlatform().getPropertiesList(),
              queueEntryJson,
              priority);
          publishReset(jedis, publishOperation);
        });
  }

  public Set<String> findOperationsByInvocationId(String invocationId) throws IOException {
    return client.call(
        jedis -> {
          return state.operations.getByInvocationId(jedis, invocationId);
        });
  }

  private String extractInvocationId(Operation operation) {
    return expectRequestMetadata(operation).getToolInvocationId();
  }

  private static RequestMetadata expectRequestMetadata(Operation operation) {
    String name = operation.getName();
    Any metadata = operation.getMetadata();
    QueuedOperationMetadata queuedOperationMetadata = maybeQueuedOperationMetadata(name, metadata);
    if (queuedOperationMetadata != null) {
      return queuedOperationMetadata.getRequestMetadata();
    }
    ExecutingOperationMetadata executingOperationMetadata =
        maybeExecutingOperationMetadata(name, metadata);
    if (executingOperationMetadata != null) {
      return executingOperationMetadata.getRequestMetadata();
    }
    CompletedOperationMetadata completedOperationMetadata =
        maybeCompletedOperationMetadata(name, metadata);
    if (completedOperationMetadata != null) {
      return completedOperationMetadata.getRequestMetadata();
    }
    return RequestMetadata.getDefaultInstance();
  }

  private static QueuedOperationMetadata maybeQueuedOperationMetadata(String name, Any metadata) {
    if (metadata.is(QueuedOperationMetadata.class)) {
      try {
        return metadata.unpack(QueuedOperationMetadata.class);
      } catch (InvalidProtocolBufferException e) {
        log.log(Level.SEVERE, format("invalid executing operation metadata %s", name), e);
      }
    }
    return null;
  }

  private static ExecutingOperationMetadata maybeExecutingOperationMetadata(
      String name, Any metadata) {
    if (metadata.is(ExecutingOperationMetadata.class)) {
      try {
        return metadata.unpack(ExecutingOperationMetadata.class);
      } catch (InvalidProtocolBufferException e) {
        log.log(Level.SEVERE, format("invalid executing operation metadata %s", name), e);
      }
    }
    return null;
  }

  private static CompletedOperationMetadata maybeCompletedOperationMetadata(
      String name, Any metadata) {
    if (metadata.is(CompletedOperationMetadata.class)) {
      try {
        return metadata.unpack(CompletedOperationMetadata.class);
      } catch (InvalidProtocolBufferException e) {
        log.log(Level.SEVERE, format("invalid completed operation metadata %s", name), e);
      }
    }
    return null;
  }

  @SuppressWarnings("ConstantConditions")
  public Map<String, Operation> getOperationsMap() throws IOException {
    ImmutableMap.Builder<String, String> builder = new ImmutableMap.Builder<>();
    client.run(
        jedis -> {
          for (Map.Entry<String, String> entry :
              state.dispatchedOperations.asMap(jedis).entrySet()) {
            builder.put(entry.getKey(), entry.getValue());
          }
        });
    return Maps.transformValues(builder.build(), RedisShardBackplane::parseOperationJson);
  }

  @Override
  public Iterable<String> getOperations() {
    throw new UnsupportedOperationException();
  }

  @SuppressWarnings("ConstantConditions")
  @Override
  public ImmutableList<DispatchedOperation> getDispatchedOperations() throws IOException {
    ImmutableList.Builder<DispatchedOperation> builder = new ImmutableList.Builder<>();
    Map<String, String> operations = client.call(jedis -> state.dispatchedOperations.asMap(jedis));

    ImmutableList.Builder<String> invalidOperationNames = new ImmutableList.Builder<>();
    boolean hasInvalid = false;
    // executor work queue?
    for (Map.Entry<String, String> entry : operations.entrySet()) {
      try {
        DispatchedOperation.Builder dispatchedOperationBuilder = DispatchedOperation.newBuilder();
        JsonFormat.parser().merge(entry.getValue(), dispatchedOperationBuilder);
        builder.add(dispatchedOperationBuilder.build());
      } catch (InvalidProtocolBufferException e) {
        log.log(
            Level.SEVERE,
            "RedisShardBackplane::getDispatchedOperations: removing invalid operation "
                + entry.getKey(),
            e);
        /* guess we don't want to spin on this */
        invalidOperationNames.add(entry.getKey());
        hasInvalid = true;
      }
    }

    if (hasInvalid) {
      client.run(
          jedis -> {
            state.dispatchedOperations.remove(jedis, invalidOperationNames.build());
          });
    }
    return builder.build();
  }

  private ExecuteEntry deprequeueOperation(JedisCluster jedis) throws InterruptedException {
    String executeEntryJson = state.prequeue.dequeue(jedis);
    if (executeEntryJson == null) {
      return null;
    }

    ExecuteEntry.Builder executeEntryBuilder = ExecuteEntry.newBuilder();
    try {
      JsonFormat.parser().merge(executeEntryJson, executeEntryBuilder);
      ExecuteEntry executeEntry = executeEntryBuilder.build();
      String operationName = executeEntry.getOperationName();

      Operation operation = keepaliveOperation(operationName);
      // publish so that watchers reset their timeout
      publishReset(jedis, operation);

      // destroy the processing entry and ttl
      if (!state.prequeue.removeFromDequeue(jedis, executeEntryJson)) {
        log.log(
            Level.SEVERE,
            format("could not remove %s from %s", operationName, state.prequeue.getDequeueName()));
        return null;
      }
      state.processingOperations.remove(jedis, operationName);
      return executeEntry;
    } catch (InvalidProtocolBufferException e) {
      log.log(Level.SEVERE, "error parsing execute entry", e);
      return null;
    }
  }

  @SuppressWarnings("ConstantConditions")
  @Override
  public ExecuteEntry deprequeueOperation() throws IOException, InterruptedException {
    return client.blockingCall(this::deprequeueOperation);
  }

  private @Nullable QueueEntry dispatchOperation(
      JedisCluster jedis, List<Platform.Property> provisions) throws InterruptedException {
    String queueEntryJson = state.operationQueue.dequeue(jedis, provisions);
    if (queueEntryJson == null) {
      return null;
    }

    QueueEntry.Builder queueEntryBuilder = QueueEntry.newBuilder();
    try {
      JsonFormat.parser().merge(queueEntryJson, queueEntryBuilder);
    } catch (InvalidProtocolBufferException e) {
      log.log(Level.SEVERE, "error parsing queue entry", e);
      return null;
    }
    QueueEntry queueEntry = queueEntryBuilder.build();

    String operationName = queueEntry.getExecuteEntry().getOperationName();
    Operation operation = keepaliveOperation(operationName);
    publishReset(jedis, operation);

    long requeueAt =
        System.currentTimeMillis() + configs.getBackplane().getDispatchingTimeoutMillis();
    DispatchedOperation o =
        DispatchedOperation.newBuilder().setQueueEntry(queueEntry).setRequeueAt(requeueAt).build();
    boolean success = false;
    try {
      String dispatchedOperationJson = JsonFormat.printer().print(o);

      /* if the operation is already in the dispatch list, fail the dispatch */
      success =
          state.dispatchedOperations.insertIfMissing(jedis, operationName, dispatchedOperationJson);
    } catch (InvalidProtocolBufferException e) {
      log.log(Level.SEVERE, "error printing dispatched operation", e);
      // very unlikely, printer would have to fail
    }

    if (success) {
      if (!state.operationQueue.removeFromDequeue(jedis, queueEntryJson)) {
        log.log(
            Level.WARNING,
            format(
                "operation %s was missing in %s, may be orphaned",
                operationName, state.operationQueue.getDequeueName()));
      }
      state.dispatchingOperations.remove(jedis, operationName);

      // Return an entry so that if it needs re-queued, it will have the correct "requeue attempts".
      return queueEntryBuilder.setRequeueAttempts(queueEntry.getRequeueAttempts() + 1).build();
    }
    return null;
  }

  @SuppressWarnings("ConstantConditions")
  @Override
  public QueueEntry dispatchOperation(List<Platform.Property> provisions)
      throws IOException, InterruptedException {
    return client.blockingCall(jedis -> dispatchOperation(jedis, provisions));
  }

  String printPollOperation(QueueEntry queueEntry, long requeueAt)
      throws InvalidProtocolBufferException {
    DispatchedOperation o =
        DispatchedOperation.newBuilder().setQueueEntry(queueEntry).setRequeueAt(requeueAt).build();
    return JsonFormat.printer().print(o);
  }

  @SuppressWarnings("ConstantConditions")
  @Override
  public void rejectOperation(QueueEntry queueEntry) throws IOException {
    String operationName = queueEntry.getExecuteEntry().getOperationName();
    String queueEntryJson = JsonFormat.printer().print(queueEntry);
    String dispatchedEntryJson = printPollOperation(queueEntry, 0);
    client.run(
        jedis -> {
          if (isBlacklisted(jedis, queueEntry.getExecuteEntry().getRequestMetadata())) {
            pollOperation(
                jedis, operationName, dispatchedEntryJson); // complete our lease to error operation
          } else {
            Operation operation = parseOperationJson(getOperation(jedis, operationName));
            boolean requeue =
                operation != null && !operation.getDone(); // operation removed or completed somehow
            if (state.dispatchedOperations.remove(jedis, operationName) && requeue) {
              int priority = queueEntry.getExecuteEntry().getExecutionPolicy().getPriority();
              state.operationQueue.push(
                  jedis, queueEntry.getPlatform().getPropertiesList(), queueEntryJson, priority);
            }
          }
        });
  }

  @SuppressWarnings("ConstantConditions")
  @Override
  public boolean pollOperation(QueueEntry queueEntry, ExecutionStage.Value stage, long requeueAt)
      throws IOException {
    String operationName = queueEntry.getExecuteEntry().getOperationName();
    String json;
    try {
      json = printPollOperation(queueEntry, requeueAt);
    } catch (InvalidProtocolBufferException e) {
      log.log(Level.SEVERE, "error printing dispatched operation " + operationName, e);
      return false;
    }
    return client.call(jedis -> pollOperation(jedis, operationName, json));
  }

  boolean pollOperation(JedisCluster jedis, String operationName, String dispatchedOperationJson) {
    if (state.dispatchedOperations.exists(jedis, operationName)) {
      if (!state.dispatchedOperations.insert(jedis, operationName, dispatchedOperationJson)) {
        return true;
      }
      /* someone else beat us to the punch, delete our incorrectly added key */
      state.dispatchedOperations.remove(jedis, operationName);
    }
    return false;
  }

  @SuppressWarnings("ConstantConditions")
  @Override
  public void prequeue(ExecuteEntry executeEntry, Operation operation) throws IOException {
    String invocationId = extractInvocationId(operation);
    String operationName = operation.getName();
    String operationJson = operationPrinter.print(operation);
    String executeEntryJson = JsonFormat.printer().print(executeEntry);
    Operation publishOperation = onPublish.apply(operation);
    int priority = executeEntry.getExecutionPolicy().getPriority();
    client.run(
        jedis -> {
          state.operations.insert(jedis, invocationId, operationName, operationJson);
          state.prequeue.push(jedis, executeEntryJson, priority);
          publishReset(jedis, publishOperation);
        });
  }

  private Operation keepaliveOperation(String operationName) {
    return Operation.newBuilder().setName(operationName).build();
  }

  @SuppressWarnings("ConstantConditions")
  @Override
  public void queueing(String operationName) throws IOException {
    Operation operation = keepaliveOperation(operationName);
    // publish so that watchers reset their timeout
    client.run(jedis -> publishReset(jedis, operation));
  }

  @SuppressWarnings("ConstantConditions")
  @Override
  public void requeueDispatchedOperation(QueueEntry queueEntry) throws IOException {
    String queueEntryJson = JsonFormat.printer().print(queueEntry);
    String operationName = queueEntry.getExecuteEntry().getOperationName();
    Operation publishOperation = keepaliveOperation(operationName);
    int priority = queueEntry.getExecuteEntry().getExecutionPolicy().getPriority();
    client.run(
        jedis -> {
          queue(
              jedis,
              operationName,
              queueEntry.getPlatform().getPropertiesList(),
              queueEntryJson,
              priority);
          publishReset(jedis, publishOperation);
        });
  }

  private void completeOperation(JedisCluster jedis, String operationName) {
    state.dispatchedOperations.remove(jedis, operationName);
  }

  @SuppressWarnings("ConstantConditions")
  @Override
  public void completeOperation(String operationName) throws IOException {
    client.run(jedis -> completeOperation(jedis, operationName));
  }

  @SuppressWarnings("ConstantConditions")
  @Override
  public void deleteOperation(String operationName) throws IOException {
    Operation o =
        Operation.newBuilder()
            .setName(operationName)
            .setDone(true)
            .setError(Status.newBuilder().setCode(Code.UNAVAILABLE.getNumber()).build())
            .build();

    client.run(
        jedis -> {
          completeOperation(jedis, operationName);
          // FIXME find a way to get rid of this thing from the queue by name
          // jedis.lrem(config.getQueuedOperationsListName(), 0, operationName);
          state.operations.remove(jedis, operationName);

          publishReset(jedis, o);
        });
  }

  private String asDigestStr(ActionKey actionKey) {
    return DigestUtil.toString(actionKey.getDigest());
  }

  String operationChannel(String operationName) {
    return configs.getBackplane().getOperationChannelPrefix() + ":" + operationName;
  }

  public static String parseOperationChannel(String channel) {
    return channel.split(":")[1];
  }

  @Override
  public Boolean propertiesEligibleForQueue(List<Platform.Property> provisions) {
    return state.operationQueue.isEligible(provisions);
  }

  @SuppressWarnings("ConstantConditions")
  @Override
  public boolean isBlacklisted(RequestMetadata requestMetadata) throws IOException {
    if (requestMetadata.getToolInvocationId().isEmpty()
        && requestMetadata.getActionId().isEmpty()) {
      return false;
    }
    return client.call(jedis -> isBlacklisted(jedis, requestMetadata));
  }

  private boolean isBlacklisted(JedisCluster jedis, RequestMetadata requestMetadata) {
    boolean isActionBlocked =
        (!requestMetadata.getActionId().isEmpty()
            && state.blockedActions.exists(jedis, requestMetadata.getActionId()));
    boolean isInvocationBlocked =
        (!requestMetadata.getToolInvocationId().isEmpty()
            && state.blockedInvocations.exists(jedis, requestMetadata.getToolInvocationId()));
    return isActionBlocked || isInvocationBlocked;
  }

  @SuppressWarnings("ConstantConditions")
  @Override
  public boolean canQueue() throws IOException {
    return client.call(jedis -> state.operationQueue.canQueue(jedis));
  }

  @SuppressWarnings("ConstantConditions")
  @Override
  public boolean canPrequeue() throws IOException {
    return client.call(jedis -> state.prequeue.canQueue(jedis));
  }

  @SuppressWarnings("ConstantConditions")
  @Override
  public BackplaneStatus backplaneStatus() throws IOException {
    BackplaneStatus.Builder builder = BackplaneStatus.newBuilder();
    builder.addAllActiveWorkers(Sets.union(getExecuteWorkers(), getStorageWorkers()));
    builder.setDispatchedSize(client.call(jedis -> state.dispatchedOperations.size(jedis)));
    builder.setOperationQueue(state.operationQueue.status(client.call(jedis -> jedis)));
    builder.setPrequeue(state.prequeue.status(client.call(jedis -> jedis)));
    return builder.build();
  }

  @SuppressWarnings("ConstantConditions")
  @Override
  public GetClientStartTimeResult getClientStartTime(GetClientStartTimeRequest request)
      throws IOException {
    List<GetClientStartTime> startTimes = new ArrayList<>();
    for (String key : request.getHostNameList()) {
      try {
        startTimes.add(
            client.call(
                jedis ->
                    GetClientStartTime.newBuilder()
                        .setInstanceName(key)
                        .setClientStartTime(Timestamps.fromMillis(Long.parseLong(jedis.get(key))))
                        .build()));
      } catch (NumberFormatException nfe) {
        log.warning("Could not obtain start time for " + key);
      }
    }
    return GetClientStartTimeResult.newBuilder().addAllClientStartTime(startTimes).build();
  }

  @Override
  public void updateDigestsExpiry(Iterable<Digest> digests) throws IOException {
    state.casWorkerMap.setExpire(client, digests);
  }
}<|MERGE_RESOLUTION|>--- conflicted
+++ resolved
@@ -655,11 +655,7 @@
             .setRemove(WorkerChange.Remove.newBuilder().setSource(source).setReason(reason).build())
             .build();
     String workerChangeJson = JsonFormat.printer().print(workerChange);
-<<<<<<< HEAD
     return storageWorkers.remove(name) != null
-=======
-    return storageWorkerSet.remove(name)
->>>>>>> dcee7985
         && client.call(
             jedis -> removeWorkerAndPublish(jedis, name, workerChangeJson, /* storage=*/ true));
   }
