--- conflicted
+++ resolved
@@ -184,21 +184,6 @@
     ],
 )
 
-<<<<<<< HEAD
-oss_audit(
-    name = "buildfarm-shard-worker-audit",
-    src = "//src/main/java/build/buildfarm:buildfarm-shard-worker",
-    tags = ["audit"],
-)
-
-pkg_tar(
-    name = "buildfarm-shard-worker-tar",
-    srcs = [
-        "//examples:example_configs",
-        "//src/main/java/build/buildfarm:buildfarm-shard-worker_deploy.jar",
-        "//src/main/java/build/buildfarm:configs",
-    ],
-=======
 # Below targets push public docker images to bazelbuild dockerhub.
 
 container_push(
@@ -219,5 +204,13 @@
     repository = "bazelbuild/buildfarm-worker",
     tag = "$(release_version)",
     tags = ["container"],
->>>>>>> 14810a42
+)
+
+pkg_tar(
+    name = "buildfarm-shard-worker-tar",
+    srcs = [
+        "//examples:example_configs",
+        "//src/main/java/build/buildfarm:buildfarm-shard-worker_deploy.jar",
+        "//src/main/java/build/buildfarm:configs",
+    ],
 )